!------------------------------------------------------------------------------
! RS-LMTO-ASA
!------------------------------------------------------------------------------
!
! MODULE: Recursion
!
!> @author
!> Angela Klautau
!> Ramon Cardias
!> Lucas P. Campagna
!> S. Frota-Pessôa
!> Pascoal R. Peduto
!> Anders Bergman
!> S. B. Legoas
!> H. M. Petrilli
!> Ivan P. Miranda
!
! DESCRIPTION:
!> Module to handle recursion calculations
!------------------------------------------------------------------------------

module recursion_mod

   use hamiltonian_mod
   use lattice_mod
   use control_mod
   use energy_mod
   use precision_mod, only: rp
   use math_mod
   use string_mod
   use logger_mod, only: g_logger
#ifdef USE_SAFE_ALLOC
   use safe_alloc_mod, only: g_safe_alloc
#endif
   use timer_mod, only: g_timer
   implicit none

   private

   !> Module´s main structure
   type, public :: recursion
      !> Hamiltonian
      class(hamiltonian), pointer :: hamiltonian
      !> Lattice
      class(lattice), pointer :: lattice
      !> Energy
      class(energy), pointer :: en
      !> Control
      class(control), pointer :: control
      ! General variables

      !> Scalar recursion coefficients
      real(rp), dimension(:, :, :, :), allocatable :: a, b2
      real(rp), dimension(:), allocatable :: atemp, b2temp
      !> Block recursion coefficients
      complex(rp), dimension(:, :, :, :), allocatable :: a_b, b2_b
      complex(rp), dimension(:, :, :), allocatable :: atemp_b, b2temp_b
      !> Atom list in hopping region
      integer, dimension(:), allocatable :: izero, idum, irlist, nzero, mzero, ndum, mdum
      integer :: irnum !< Atoms within recursion shells
      !> Atom list in hopping region as a function of recursion step
      integer, dimension(:, :), allocatable :: izeroll
      !> Wave functions for recursion hopping (Lanczos)
      complex(rp), dimension(:, :), allocatable :: psi, pmn
      !> Wave functions for block recursion hopping (Lanczos)
      complex(rp), dimension(:, :, :), allocatable :: psi_b, pmn_b, hpsi, hohpsi, enupsi, socpsi
      !> Wave functions for recursion hopping (Chebyshev)
      complex(rp), dimension(:, :, :), allocatable :: psi0, psi1, psi2
      !> Chebyshev moments
      complex(rp), dimension(:, :, :, :), allocatable :: mu_n, mu_ng
      complex(rp), dimension(:, :, :, :, :), allocatable :: mu_nm_stochastic
      complex(rp), dimension(18, 18) :: cheb_mom_temp
      !> Variable to save H|psi>
      complex(rp), dimension(:, :), allocatable :: v
      !> Variable to save T(H)
      complex(rp), dimension(:, :, :, :, :), allocatable :: t_h
   contains
      procedure :: hop
      procedure :: crecal
      procedure :: recur
      procedure :: hop_b
      procedure :: hop_b_hoh
      procedure :: crecal_b
      procedure :: recur_b
    !!! procedure :: recur_b_par
      procedure :: recur_b_ij
      procedure :: zsqr
      procedure :: bpopt
      procedure :: get_terminf
      procedure :: get_cinf
      procedure :: emami
      procedure :: create_ll_map
      procedure :: cheb_0th_mom
      procedure :: cheb_1st_mom
      procedure :: cheb_1st_mom_hoh
      procedure :: chebyshev_recur_ij
      procedure :: chebyshev_recur_ll
      procedure :: chebyshev_recur_ll_hoh
      !procedure :: chebyshev_recur_s_ll obsolete
      procedure :: chebyshev_recur
      !procedure :: chebyshev_recur_full obsolete 
      !procedure :: evaluate_t_h
      procedure :: compute_moments_stochastic
      !procedure :: compute_moments ! temporary for test purposes
      !procedure :: evaluate_chebyshev ! temporary for test purposes
      !procedure :: calculate_gamma_nm
      procedure :: ham_vec_matmul
      procedure :: velo_vec_matmul
      procedure :: restore_to_default
      final :: destructor
   end type recursion

   interface recursion
      procedure :: constructor
   end interface recursion

contains

   !---------------------------------------------------------------------------
   ! DESCRIPTION:
   !> @brief
   !> Constructor
   !
   !> @param[in] fname Namelist file
   !> @return type(recursion)
   !---------------------------------------------------------------------------
   function constructor(hamiltonian_obj, energy_obj) result(obj)
      type(recursion) :: obj
      type(hamiltonian), target, intent(in) :: hamiltonian_obj
      type(energy), target, intent(in) :: energy_obj

      obj%hamiltonian => hamiltonian_obj
      obj%lattice => hamiltonian_obj%charge%lattice
      obj%en => energy_obj
      obj%control => hamiltonian_obj%charge%lattice%control

      call obj%restore_to_default()
   end function constructor

   !---------------------------------------------------------------------------
   ! DESCRIPTION:
   !> @brief
   !> Destructor
   !---------------------------------------------------------------------------
   subroutine destructor(this)
      type(recursion) :: this
#ifdef USE_SAFE_ALLOC
      if (allocated(this%a)) call g_safe_alloc%deallocate('recursion.a', this%a)
      if (allocated(this%b2)) call g_safe_alloc%deallocate('recursion.b2', this%b2)
      if (allocated(this%izero)) call g_safe_alloc%deallocate('recursion.izero', this%izero)
      if (allocated(this%izeroll)) call g_safe_alloc%deallocate('recursion.izeroll', this%izeroll)
      if (allocated(this%irlist)) call g_safe_alloc%deallocate('recursion.irlist', this%irlist)
      if (allocated(this%psi)) call g_safe_alloc%deallocate('recursion.psi', this%psi)
      if (allocated(this%psi1)) call g_safe_alloc%deallocate('recursion.psi1', this%psi1)
      if (allocated(this%psi2)) call g_safe_alloc%deallocate('recursion.psi2', this%psi2)
      if (allocated(this%pmn)) call g_safe_alloc%deallocate('recursion.pmn', this%pmn)
      if (allocated(this%v)) call g_safe_alloc%deallocate('recursion.v', this%v)
      if (allocated(this%mu_n)) call g_safe_alloc%deallocate('recursion.mu_n', this%mu_n)
      if (allocated(this%mu_ng)) call g_safe_alloc%deallocate('recursion.mu_ng', this%mu_ng)
      if (allocated(this%atemp)) call g_safe_alloc%deallocate('recursion.atemp', this%atemp)
      if (allocated(this%b2temp)) call g_safe_alloc%deallocate('recursion.b2temp', this%b2temp)
      if (allocated(this%a_b)) call g_safe_alloc%deallocate('recursion.a_b', this%a_b)
      if (allocated(this%b2_b)) call g_safe_alloc%deallocate('recursion.b2_b', this%b2_b)
      if (allocated(this%psi_b)) call g_safe_alloc%deallocate('recursion.psi_b', this%psi_b)
      if (allocated(this%hpsi)) call g_safe_alloc%deallocate('recursion.hpsi', this%hpsi)
      if (allocated(this%hohpsi)) call g_safe_alloc%deallocate('recursion.hohpsi', this%hohpsi)
      if (allocated(this%enupsi)) call g_safe_alloc%deallocate('recursion.enupsi', this%enupsi)
      if (allocated(this%socpsi)) call g_safe_alloc%deallocate('recursion.socpsi', this%socpsi)
      if (allocated(this%atemp_b)) call g_safe_alloc%deallocate('recursion.atemp_b', this%atemp_b)
      if (allocated(this%b2temp_b)) call g_safe_alloc%deallocate('recursion.b2temp_b', this%b2temp_b)
      if (allocated(this%pmn_b)) call g_safe_alloc%deallocate('recursion.pmn_b', this%pmn_b)
      if (allocated(this%t_h)) call g_safe_alloc%deallocate('recursion.t_h', this%t_h)
      if (allocated(this%mu_nm_stochastic)) call g_safe_alloc%deallocate('recursion.mu_nm_stochastic', this%mu_nm_stochastic)
      if (allocated(this%nzero)) call g_safe_alloc%deallocate('recursion.nzero', this%nzero)
      if (allocated(this%mzero)) call g_safe_alloc%deallocate('recursion.mzero', this%mzero)
      if (allocated(this%ndum)) call g_safe_alloc%deallocate('recursion.ndum', this%ndum)
      if (allocated(this%mdum)) call g_safe_alloc%deallocate('recursion.mdum', this%mdum)
#else
      if (allocated(this%a)) deallocate (this%a)
      if (allocated(this%b2)) deallocate (this%b2)
      if (allocated(this%izero)) deallocate (this%izero)
      if (allocated(this%izeroll)) deallocate (this%izeroll)
      if (allocated(this%irlist)) deallocate (this%irlist)
      if (allocated(this%psi)) deallocate (this%psi)
      if (allocated(this%psi1)) deallocate (this%psi1)
      if (allocated(this%psi2)) deallocate (this%psi2)
      if (allocated(this%pmn)) deallocate (this%pmn)
      if (allocated(this%v)) deallocate (this%v)
      if (allocated(this%mu_n)) deallocate (this%mu_n)
      if (allocated(this%mu_ng)) deallocate (this%mu_ng)
      if (allocated(this%atemp)) deallocate (this%atemp)
      if (allocated(this%b2temp)) deallocate (this%b2temp)
      if (allocated(this%a_b)) deallocate (this%a_b)
      if (allocated(this%b2_b)) deallocate (this%b2_b)
      if (allocated(this%psi_b)) deallocate (this%psi_b)
      if (allocated(this%hpsi)) deallocate (this%hpsi)
      if (allocated(this%hohpsi)) deallocate (this%hohpsi)
      if (allocated(this%enupsi)) deallocate (this%enupsi)
      if (allocated(this%socpsi)) deallocate (this%socpsi)
      if (allocated(this%atemp_b)) deallocate (this%atemp_b)
      if (allocated(this%b2temp_b)) deallocate (this%b2temp_b)
      if (allocated(this%pmn_b)) deallocate (this%pmn_b)
      if (allocated(this%t_h)) deallocate(this%t_h)
      if (allocated(this%mu_nm_stochastic)) deallocate(this%mu_nm_stochastic)
      if (allocated(this%nzero)) deallocate (this%nzero)
      if (allocated(this%mzero)) deallocate (this%mzero)
      if (allocated(this%ndum)) deallocate (this%ndum)
      if (allocated(this%mdum)) deallocate (this%mdum)
#endif
   end subroutine destructor

   subroutine velo_vec_matmul(this, c_or_n, v_op, psi_in, psi_out)
      class(recursion), intent(inout) :: this
      complex(rp), dimension(:, :, :, :), intent(in) :: v_op
      complex(rp), dimension(:, :, :), intent(in) :: psi_in
      character :: c_or_n 
      complex(rp), dimension(:, :, :), intent(out) :: psi_out
      ! Local variables
      integer :: nb, ih, j, k, nr, m, n, l, hblocksize, nat, nnmap, nlimplus1
      complex(rp), dimension(18, 18) :: dum1, dum2, locham
      hblocksize = 18
      nat = this%lattice%kk

      psi_out(:, :, :) = (0.0d0, 0.0d0)

      ! NOT YET IMPLEMENTED THE VELOCITY OPERATOR FOR THE LOCAL HAMILTONIAN
      ! Write H*|phi_1> for the local Hamiltonian
      nlimplus1 = this%lattice%nmax + 1
      !if (this%lattice%nmax /= 0) then ! In case of impurities using the local hamiltonian
      !   !$omp parallel do default(shared) private(k, ih, nr, nb, nnmap,locham)
      !   do k = 1, this%lattice%nmax ! Loop in the neighbouring
      !      this%idum(k) = this%izero(k)
      !      ih = this%lattice%iz(k)
      !      nr = this%lattice%nn(k, 1) ! Number of neighbours of atom i
      !      if (this%izero(k) /= 0) then
      !         locham = this%hamiltonian%hall(1:18, 1:18, 1, k) + this%hamiltonian%lsham(1:18, 1:18, ih)
      !         call zgemm('n', 'n', 18, 18, 18, cone, locham, 18, psi_in(:, :, k), 18, cone, psi_out(:, :, k), 18)
      !      end if
      !      if (nr >= 2) then
      !         do nb = 2, nr ! Loop on the neighbouring
      !            nnmap = this%lattice%nn(k, nb)
      !            if (nnmap /= 0) then
      !               if (this%izero(nnmap) /= 0) then
      !                  call zgemm('n', 'n', 18, 18, 18, cone, this%hamiltonian%hall(:, :, nb, k), 18, psi_in(:, :, nnmap), 18, cone, psi_out(:, :, k), 18)
      !                  this%idum(k) = 1
      !               end if
      !            end if
      !         end do ! End of loop in the neighbouring
      !      end if
      !      ! Do the scaling and shifting
      !      psi_out(:, :, k) = psi_out(:, :, k) - b*psi_in(:, :, k)
      !      psi_out(:, :, k) = psi_out(:, :, k)/a
      !   end do ! End of loop in the neighbouring
      !   !$omp end parallel do
      !end if ! End of local Hamiltonian loop

      ! Write H*|phi_1> for the bulk Hamiltonian
      !$omp parallel do default(shared) private(k, ih, nr, nb, nnmap)
      do k = nlimplus1, this%lattice%kk ! Loop in the clust
         this%idum(k) = this%izero(k)
         ih = this%lattice%iz(k)
         nr = this%lattice%nn(k, 1)
         !if (this%izero(k) /= 0) then
         !   !!!!! Probably useless because the onsite term is null. Here for consistency only
         !   call zgemm('n', 'n', 18, 18, 18, cone, v_op(:, :, 1, ih), 18, psi_in(:, :, k), 18, cone, psi_out(:, :, k), 18) 
         !   !!!!! Probably useless because the onsite term is null. Here for consistency only
         !end if
         if (nr >= 2) then
            do nb = 2, nr ! Loop in the neighbouring
               nnmap = this%lattice%nn(k, nb)
               if (nnmap /= 0 .and. this%izero(nnmap) /= 0) then
                  call zgemm(c_or_n, 'n', 18, 18, 18, cone, v_op(:, :, nb, ih), 18, psi_in(:, :, nnmap), 18, cone, psi_out(:, :, k), 18)
                  this%idum(k) = 1
               end if
            end do ! End of the loop in the neighbouring
         end if
      end do ! End loop in the clust
      !$omp end parallel do
   end subroutine velo_vec_matmul

   subroutine ham_vec_matmul(this, psi_in, psi_out)
      class(recursion), intent(inout) :: this
      complex(rp), dimension(:, :, :), intent(in) :: psi_in
      complex(rp), dimension(:, :, :), intent(out) :: psi_out
      ! Local variables
      integer :: nb, ih, j, k, nr, m, n, l, hblocksize, nat, nnmap, nlimplus1
      complex(rp), dimension(18, 18) :: dum1, dum2, locham
      hblocksize = 18
      nat = this%lattice%kk

      psi_out(:, :, :) = (0.0d0, 0.0d0)

      ! Write H*|phi_1> for the local Hamiltonian
      nlimplus1 = this%lattice%nmax + 1
      if (this%lattice%nmax /= 0) then ! In case of impurities using the local hamiltonian
         !$omp parallel do default(shared) private(k, ih, nr, nb, nnmap,locham)
         do k = 1, this%lattice%nmax ! Loop in the neighbouring
            this%idum(k) = this%izero(k)
            ih = this%lattice%iz(k)
            nr = this%lattice%nn(k, 1) ! Number of neighbours of atom i
            if (this%izero(k) /= 0) then
               locham = this%hamiltonian%hall(1:18, 1:18, 1, k) + this%hamiltonian%lsham(1:18, 1:18, ih)
               call zgemm('n', 'n', 18, 18, 18, cone, locham, 18, psi_in(:, :, k), 18, cone, psi_out(:, :, k), 18)
            end if
            if (nr >= 2) then
               do nb = 2, nr ! Loop on the neighbouring
                  nnmap = this%lattice%nn(k, nb)
                  if (nnmap /= 0) then
                     if (this%izero(nnmap) /= 0) then
                        call zgemm('n', 'n', 18, 18, 18, cone, this%hamiltonian%hall(:, :, nb, k), 18, psi_in(:, :, nnmap), 18, cone, psi_out(:, :, k), 18)
                        this%idum(k) = 1
                     end if
                  end if
               end do ! End of loop in the neighbouring
            end if
         end do ! End of loop in the neighbouring
         !$omp end parallel do
      end if ! End of local Hamiltonian loop

      ! Write H*|phi_1> for the bulk Hamiltonian
      !$omp parallel do default(shared) private(k, ih, nr, nb, nnmap,locham)
      do k = nlimplus1, this%lattice%kk ! Loop in the clust
         this%idum(k) = this%izero(k)
         ih = this%lattice%iz(k)
         nr = this%lattice%nn(k, 1)
         if (this%izero(k) /= 0) then
            locham = this%hamiltonian%ee(1:18, 1:18, 1, ih) + this%hamiltonian%lsham(1:18, 1:18, ih)
            call zgemm('n', 'n', 18, 18, 18, cone, locham, 18, psi_in(:, :, k), 18, cone, psi_out(:, :, k), 18)
         end if
         if (nr >= 2) then
            do nb = 2, nr ! Loop in the neighbouring
               nnmap = this%lattice%nn(k, nb)
               if (nnmap /= 0 .and. this%izero(nnmap) /= 0) then
                  call zgemm('n', 'n', 18, 18, 18, cone, this%hamiltonian%ee(:, :, nb, ih), 18, psi_in(:, :, nnmap), 18, cone, psi_out(:, :, k), 18)
                  this%idum(k) = 1
               end if
            end do ! End of the loop in the neighbouring
         end if
      end do ! End loop in the clust
      !$omp end parallel do
   end subroutine ham_vec_matmul

   subroutine compute_moments_stochastic(this)
      class(recursion), intent(inout) :: this
      ! Local variables
      integer :: nb, ih, i, j, k, nr, ll, m, n, l, hblocksize, nat, nnmap, loop_over, ie, lmax
      complex(rp), dimension(18, 18) :: dum, dum1, dum2
      complex(rp), dimension(:, :, :), allocatable :: psiref, w0, w1, w2, right_vec, v0, v1, v2, cn
      complex(rp), dimension(:, :, :, :), allocatable :: left_vec
      real(rp), dimension(this%en%channels_ldos + 10) :: w, wscale
      real(rp), dimension(this%control%cond_ll) :: kernel
      complex(rp), dimension(18, 18, this%en%channels_ldos + 10) :: g0
      real(rp) :: a, b, rng 
      complex(rp) :: exp_factor

      lmax = 2
      hblocksize = 18
      nat = this%lattice%kk

      ! Memory allocation
#ifdef USE_SAFE_ALLOC
      select case(this%control%cond_calctype)
      case('per_type')
         call g_safe_alloc%allocate('recursion.mu_nm_stochastic', this%mu_nm_stochastic, (/2*(lmax + 1)**2, 2*(lmax + 1)**2, &
                                                                                       (this%lattice%control%cond_ll, &
                                                                               this%lattice%control%cond_ll, this%lattice%ntype/)
      case('random_vec')
         call g_safe_alloc%allocate('recursion.mu_nm_stochastic', this%mu_nm_stochastic, (/2*(lmax + 1)**2, 2*(lmax + 1)**2, &
                                                                                       (this%lattice%control%cond_ll, &
                                                                               this%lattice%control%cond_ll, this%control%random_vec_num/)
#else
      select case(this%control%cond_calctype)
      case('per_type')
         allocate (this%mu_nm_stochastic(2*(lmax + 1)**2, 2*(lmax + 1)**2, this%lattice%control%cond_ll, this%lattice%control%cond_ll,this%lattice%ntype))
      case('random_vec')
         allocate (this%mu_nm_stochastic(2*(lmax + 1)**2, 2*(lmax + 1)**2, this%lattice%control%cond_ll,this%lattice%control%cond_ll,this%control%random_vec_num))
      end select
#endif
      allocate(psiref(hblocksize, hblocksize, this%lattice%kk), left_vec(hblocksize, hblocksize, this%lattice%kk, this%control%cond_ll))
      allocate(w0(hblocksize, hblocksize, this%lattice%kk), w1(hblocksize, hblocksize, this%lattice%kk), right_vec(hblocksize, hblocksize, this%lattice%kk))
      allocate(w2(hblocksize, hblocksize, this%lattice%kk), v0(hblocksize, hblocksize, this%lattice%kk), v1(hblocksize, hblocksize, this%lattice%kk))
      allocate(v2(hblocksize, hblocksize, this%lattice%kk), cn(hblocksize, hblocksize, this%control%cond_ll))

      ! General procedures
      a = (this%en%energy_max - this%en%energy_min)/(2 - 0.3)
      b = (this%en%energy_max + this%en%energy_min)/2

      call this%hamiltonian%build_realspace_velocity_operators()

      do i = 1, 18
         this%hamiltonian%ee(i, i, 1, :) = this%hamiltonian%ee(i, i, 1, :) - b 
      end do

      this%hamiltonian%ee(:, :, :, :) = this%hamiltonian%ee(:, :, :, :) / a

      ! Check the type of conductivity
      select case(this%control%cond_type)
      case('spin')
         call this%hamiltonian%build_realspace_spin_operators()
         this%hamiltonian%v_a(:, :, :, :) = this%hamiltonian%js_a(:, :, :, :) 
      case('orbital')
         call this%hamiltonian%build_realspace_orbital_velocity_operators()
         this%hamiltonian%v_a(:, :, :, :) = this%hamiltonian%jl_a(:, :, :, :)
      end select

      ! Check what kind of calculation
      select case(this%control%cond_calctype)
      case('per_type')
         loop_over = this%lattice%ntype
      case('random_vec')
         loop_over = this%control%random_vec_num
      end select  

      do i = 1, loop_over
         call random_seed()

         ! Initializing wave functions
         v0(:, :, :) = (0.0d0, 0.0d0)
         v1(:, :, :) = (0.0d0, 0.0d0)
         v2(:, :, :) = (0.0d0, 0.0d0)
         psiref(:, :, :) = (0.0d0, 0.0d0)
         w0(:, :, :) = (0.0d0, 0.0d0)
         w1(:, :, :) = (0.0d0, 0.0d0)
         w2(:, :, :) = (0.0d0, 0.0d0)
         right_vec(:, :, :) = (0.0d0, 0.0d0)
         left_vec(:, :, :, :) = (0.0d0, 0.0d0)
         dum(:, :) = (0.0d0, 0.0d0)

         select case(this%control%cond_calctype)
         case('per_type')
            j =  this%lattice%atlist(i)
            call g_logger%info('Chebyshev moments being calculated taking atom type '//int2str(j), __FILE__, __LINE__)
            ! Initializing neighbording map
            this%izero(:) = 0
            this%izero(j) = 1
           ! Initializing psi
            do m = 1, 18
               psiref(m, m, j) = (1.0d0, 0.0d0)
            end do
         case('random_vec')
            call g_logger%info('Chebyshev moments being calculated for random vector '//int2str(i), __FILE__, __LINE__)
            this%izero(:) = 1
            ! Initialize random vector
            do k = 1, this%lattice%kk
               call random_number(rng)
               do m = 1, 18
                  psiref(m, m, k) =  (exp(2.0_rp * pi * i_unit * (rng))) !(2.0d0 * rng - 1.0d0)*sqrt(3.0d0) !(exp(2.0_rp * pi * i_unit * (rng)))
               end do
            end do
            ! Normalize the full matrix 
            psiref(:, :, :) = psiref(:, :, :) / sqrt(real(this%lattice%kk))
         end select

         ! Computing the left vector <r|Tm(H)
         do m=1, this%control%cond_ll 
            if (m == 1) then
               w1(:, :, :) = psiref(:, :, :)
            else if (m == 2) then
               w0(:, :, :) = w1(:, :, :)
               call this%ham_vec_matmul(w0, w1)
               this%izero(:) = this%idum(:)
            else if (m > 2) then
               call this%ham_vec_matmul(w1, w2)
               this%izero(:) = this%idum(:)
               w2(:, :, :) = 2 * w2(:, :, :) - w0(:, :, :)
               w0(:, :, :) = w1(:, :, :)
               w1(:, :, :) = w2(:, :, :)
               w2(:, :, :) = (0.0d0, 0.0d0)
            end if
            left_vec(:, :, :, m) = w1(:, :, :) 
         end do

         ! Redifining neighboring map for the right vector v_a*Tn(H)*v_b|r>
         select case(this%control%cond_calctype)
         case('per_type')
            this%izero(:) = 0
            this%izero(j) = 1
         case('random_vec')
           ! this%izero(:) = 1
         end select

         ! Computing the right vector v_a*Tn(H)*v_b|r>
         ! Multiply with the velocity operator v_b
         call this%velo_vec_matmul('n',this%hamiltonian%v_b, psiref, v0)
         this%izero(:) = this%idum(:) 
         do n=1, this%control%cond_ll
            call show_progress(n, this%control%cond_ll)
            if (n == 1) then
               v1(:, :, :) = v0(:, :, :) 
            else if (n == 2) then
               v0(:, :, :) = v1(:, :, :)
               call this%ham_vec_matmul(v0, v1)
               this%izero(:) = this%idum(:)
            else if (n > 2) then
               call this%ham_vec_matmul(v1, v2)
               this%izero(:) = this%idum(:)
               v2(:, :, :) = 2 * v2(:, :, :) - v0(:, :, :)
               v0(:, :, :) = v1(:, :, :)
               v1(:, :, :) = v2(:, :, :)
               v2(:, :, :) = (0.0d0, 0.0d0)
            end if
            ! Multiply with the velocity operator v_a
            call this%velo_vec_matmul('n',this%hamiltonian%v_a, v1, right_vec)
            this%izero(:) = this%idum(:)
            !$omp parallel do default(shared) private(m, dum, k) schedule(dynamic)
            do m=1, this%control%cond_ll
               dum(:, :) = (0.0d0, 0.0d0)
               do k=1, this%lattice%kk
                  call zgemm('c', 'n', 18, 18, 18, cone, left_vec(:, :, k, m), 18, right_vec(:, :, k), 18, cone, dum(:, :), 18)
               end do
               this%mu_nm_stochastic(:, :, n, m, i) = dum(:, :)
            end do
            !$omp end parallel do
         end do
      end do

      deallocate(psiref, w0, w1, w2, right_vec, v0, v1, v2, left_vec)

   end subroutine compute_moments_stochastic


   !subroutine evaluate_chebyshev(this, mu_n, dos, shift, scale, num_moments)
   !  class(recursion), intent(inout) :: this
   !  ! Arguments
   !  complex(rp), dimension(:), intent(in) :: mu_n     ! Chebyshev moments
   !  real(rp), dimension(:), intent(out) :: dos     ! Density of States 
   !  real(rp), intent(in) :: shift, scale           ! Shift and scale factors
   !  integer, intent(in) :: num_moments ! Number of points and moments
   !  
   !  ! Local variables
   !  integer :: i, n
   !  real(rp) :: x, sqrt_term, Tn_minus_1, Tn, Tn_plus_1
   !  real(rp), allocatable :: mu_n_scaled(:)
   !  
   !  ! Initialize DOS array
   !  dos = 0.0_rp
   !  
   !  ! Scale and normalize the Chebyshev moments
   !  allocate(mu_n_scaled(num_moments))
   !  
   !  mu_n_scaled(:) = real(mu_n(:))
   !  do n = 2, num_moments
   !    mu_n_scaled(n) = real(2.0_rp * mu_n(n))
   !  end do
   !  ! Evaluate DOS at each frequency
   !  do i = 1, this%en%channels_ldos + 10
   !    x = (this%en%ene(i) - shift) / scale
   !    sqrt_term = sqrt(scale**2 - (this%en%ene(i) - shift)**2)
   !  
   !    if (sqrt_term > 0.0_rp) then
   !      ! Initialize Chebyshev recurrence
   !      Tn_minus_1 = 1.0_rp     ! T_0(x) = 1
   !      Tn = x                  ! T_1(x) = x
   !      dos(i) = mu_n_scaled(1) * Tn_minus_1 + mu_n_scaled(2) * Tn
   !
   !      ! Chebyshev recurrence relation for higher orders
   !      do n = 3, num_moments
   !        Tn_plus_1 = 2.0_rp * x * Tn - Tn_minus_1
   !        dos(i) = dos(i) + mu_n_scaled(n) * Tn_plus_1
   !        Tn_minus_1 = Tn
   !        Tn = Tn_plus_1
   !      end do
   !
   !      ! Apply the normalization
   !      dos(i) = dos(i) / (sqrt_term * pi)
   !    else
   !      dos(i) = 0.0_rp  ! Avoid division by zero for invalid points
   !    end if
   !  end do
   !end subroutine

   !subroutine compute_moments(this, max_order, moments)
   !  class(recursion), intent(inout) :: this
   !  integer, intent(in) :: max_order
   !  complex(rp), dimension(max_order), intent(out) :: moments
   !  integer :: n, i
   !  real(rp) :: restrace
   !
   !  moments(:) = 0.0_rp
   !  do n = 1, max_order
   !    restrace = 0.0_rp
   !    do i = 1, this%lattice%kk
   !      restrace = restrace + trace(this%t_h(n, :, :, i, i))  ! Trace of diagonal block
   !    end do
   !    moments(n) = restrace / real(this%lattice%kk, rp)  ! Average over atoms
   !  end do
   !end subroutine
   
   !subroutine evaluate_t_h(this, max_order)
   !    !*************************************************************************
   !    !> @brief Computes Chebyshev polynomials T_n(H) for a sparse Hamiltonian.
   !    !>
   !    !> This subroutine computes T_n(H) directly into the target storage array
   !    !> `this%t_h` for each recursion level using block-wise sparse operations.
   !    !>
   !    !> @param[inout] this       Hamiltonian type containing block data.
   !    !> @param[in]    max_order  Maximum order of Chebyshev polynomials to compute.
   !    !*************************************************************************
   !    class(recursion), intent(inout) :: this
   !    integer, intent(in) :: max_order
   !
   !    ! Local variables
   !    integer :: n, i, j, k, nr, ih, nnmap
   !    integer :: ijzero(0:this%lattice%kk, 0:this%lattice%kk), ijdum(0:this%lattice%kk, 0:this%lattice%kk)
   !    ! Temp
   !    real(rp), dimension(max_order) :: kernel
   !    complex(rp), dimension(max_order) :: moments, moments_g
   !    real(rp), dimension(this%en%channels_ldos + 10) :: dos

   !    ! Initialize mappings and T matrices
   !    allocate(this%t_h(max_order, 18, 18, this%lattice%kk, this%lattice%kk))
   !
   !    ! Initialize T_1 (identity) and T_2 (Hamiltonian)
   !    do i = 1, this%lattice%kk
   !        ih = this%lattice%iz(i)
   !        nr = this%lattice%nn(i, 1)
   !
   !        this%t_h(1, :, :, i, i) = ceye(18)  ! Identity block
   !        this%t_h(2, :, :, i, i) = this%hamiltonian%ee(:, :, 1, ih)  ! Onsite Hamiltonian
   !        ijzero(i, i) = 1
   !
   !        do j = 2, nr
   !            nnmap = this%lattice%nn(i, j)
   !            if (nnmap /= 0) then
   !                this%t_h(2, :, :, i, nnmap) = this%hamiltonian%ee(:, :, j, ih)  ! Offsite Hamiltonian
   !                ijzero(i, nnmap) = 1
   !            end if
   !        end do
   !    end do
   !    ! Compute T_n(H) for n >= 3
   !    do n = 3, max_order
   !        write(*,*) 'n=', n
   !        ! Reset intermediate mapping
   !        ijdum(:, :) = 0
   !
   !        !$omp parallel do default(shared) private(i, j, k, nnmap, nr, ih) schedule(dynamic, 100)
   !        ! Loop over all block pairs (i, j)
   !        do i = 1, this%lattice%kk
   !            nr = this%lattice%nn(i, 1)
   !            ih = this%lattice%iz(i)
   !
   !            do j = 1, this%lattice%kk
   !                ijdum(i, j) = ijzero(i, j)
   !                if (ijzero(i, j) == 0) cycle  ! Skip zero blocks
   !
   !                ! Initialize T_n(i, j) directly
   !                this%t_h(n, :, :, i, j) = 0.0_rp
   !
   !                ! Compute T_n(i, j) = 2 * H @ T_{n-1}
   !                do k = 1, nr
   !                    if (k == 1) then
   !                        nnmap = i  ! Onsite term
   !                    else
   !                        nnmap = this%lattice%nn(i, k)  ! Neighbor atom index
   !                    end if
   !
   !                    if (nnmap /= 0 .and. ijzero(nnmap, j) /= 0) then
   !                        call zgemm('N', 'N', 18, 18, 18, 2.0_rp * cone, this%hamiltonian%ee(:, :, k, ih), 18, &
   !                                   this%t_h(n - 1, :, :, nnmap, j), 18, cone, this%t_h(n, :, :, i, j), 18)
   !                        ijdum(i, j) = 1
   !                    end if
   !                end do
   !
   !                ! Subtract T_{n-2}(i, j)
   !                if (ijzero(i, j) /= 0) then
   !                    this%t_h(n, :, :, i, j) = this%t_h(n, :, :, i, j) - this%t_h(n - 2, :, :, i, j)
   !                end if
   !            end do
   !        end do
   !        !$omp end parallel do
   ! 
   !        ! Update mapping for the next level
   !        ijzero(:, :) = ijdum(:, :)
   !    end do

   !    call this%compute_moments(max_order, moments)     

   !    call jackson_kernel(this%control%cond_ll, kernel)
   !
   !    moments_g(:) = moments(:)*kernel(:)   

   !    call this%evaluate_chebyshev(moments_g, dos, 0.0_rp, 1.0_rp, max_order)

   !    do i=1, this%en%channels_ldos + 10
   !       write(1,*) this%en%ene(i), dos(i)
   !    end do
   !end subroutine evaluate_t_h


   !---------------------------------------------------------------------------
   ! DESCRIPTION:
   !> @brief
   !> Calculate the recursion coefficients a_b (block recursion). Considers the
   ! hoh part of the Hamiltonian
   !---------------------------------------------------------------------------
   subroutine hop_b_hoh(this, ll)
      class(recursion), intent(inout) :: this
      ! Local variables
      integer :: i, j, k, l, m, n, nr, nnmap, nlimplus1
      integer :: ll ! Recursion step
      integer :: ino ! Atom type
      integer :: ih ! Atom number in the clust
      integer, dimension(0:this%lattice%kk) :: idum
      complex(rp), dimension(18, 18) :: summ
      complex(rp), dimension(18, 18) :: locham

      idum(:) = 0
      this%hpsi(:, :, :) = (0.0d0, 0.0d0)
      this%hohpsi(:, :, :) = (0.0d0, 0.0d0)
      this%enupsi(:, :, :) = (0.0d0, 0.0d0)
      this%socpsi(:, :, :) = (0.0d0, 0.0d0)

      nlimplus1 = this%lattice%nmax + 1
      if (this%lattice%nmax /= 0) then ! In case of impurities using the local hamiltonian
         !$omp parallel do default(shared) private(i, ino, nr, j, nnmap, locham) schedule(dynamic, 100)
         do i = 1, this%lattice%nmax ! Loop in the neighbouring
            idum(i) = this%izero(i)
            ino = this%lattice%iz(i)
            nr = this%lattice%nn(i, 1) ! Number of neighbours of atom i
            if (this%izero(i) /= 0) then
               call zgemm('n', 'n', 18, 18, 18, cone, this%hamiltonian%hall(:, :, 1, i), 18, this%psi_b(:, :, i), 18, cone, this%hpsi(:, :, i), 18)
               call zgemm('n', 'n', 18, 18, 18, cone, this%hamiltonian%enim(:, :, ino), 18, this%psi_b(:, :, i), 18, cone, this%enupsi(:, :, i), 18)
               call zgemm('n', 'n', 18, 18, 18, cone, this%hamiltonian%lsham(:, :, ino), 18, this%psi_b(:, :, i), 18, cone, this%socpsi(:, :, i), 18)
            end if
            if (nr >= 2) then
               do j = 2, nr ! Loop on the neighbouring
                  nnmap = this%lattice%nn(i, j)
                  if (nnmap /= 0) then
                     if (this%izero(nnmap) /= 0) then
                        call zgemm('n', 'n', 18, 18, 18, cone, this%hamiltonian%hall(:, :, j, i), 18, this%psi_b(:, :, nnmap), 18, cone, this%hpsi(:, :, i), 18)
                        idum(i) = 1
                     end if
                  end if
               end do ! End of loop in the neighbouring
            end if
         end do ! End of loop in the neighbouring
         !$omp end parallel do
      end if ! End of local Hamiltonian loop

      !$omp parallel do default(shared) private(i, ih, nr, j, nnmap, locham) schedule(dynamic, 100)
      do i = nlimplus1, this%lattice%kk ! Loop to find the bulk atoms using the bulk Hamiltonian
         idum(i) = this%izero(i)
         ih = this%lattice%iz(i) ! Atom type
         nr = this%lattice%nn(i, 1) ! Number of neighbours
         if (this%izero(i) /= 0) then
            call zgemm('n', 'n', 18, 18, 18, cone, this%hamiltonian%ee(:, :, 1, ih), 18, this%psi_b(:, :, i), 18, cone, this%hpsi(:, :, i), 18)
            call zgemm('n', 'n', 18, 18, 18, cone, this%hamiltonian%enim(:, :, ih), 18, this%psi_b(:, :, i), 18, cone, this%enupsi(:, :, i), 18)
            call zgemm('n', 'n', 18, 18, 18, cone, this%hamiltonian%lsham(:, :, ih), 18, this%psi_b(:, :, i), 18, cone, this%socpsi(:, :, i), 18)
         end if
         if (nr >= 2) then
            do j = 2, nr ! Loop on the neighbouring
               nnmap = this%lattice%nn(i, j)
               if (nnmap /= 0) then
                  if (this%izero(nnmap) /= 0) then
                     call zgemm('n', 'n', 18, 18, 18, cone, this%hamiltonian%ee(:, :, j, ih), 18, this%psi_b(:, :, nnmap), 18, cone, this%hpsi(:, :, i), 18)
                     idum(i) = 1
                  end if
               end if
            end do ! End of loop in the neighbouring
         end if
      end do
      !$omp end parallel do

      ! Mapping update for hoh calculation
      this%izero(:) = idum(:)

      if (this%lattice%nmax /= 0) then ! In case of impurities using the local hamiltonian
         !$omp parallel do default(shared) private(i, ino, nr, j, nnmap, locham) schedule(dynamic, 100)
         do i = 1, this%lattice%nmax ! Loop in the neighbouring
            idum(i) = this%izero(i)
            ino = this%lattice%iz(i)
            nr = this%lattice%nn(i, 1) ! Number of neighbours of atom i
            if (this%izero(i) /= 0) then
               call zgemm('n', 'n', 18, 18, 18, cone, this%hamiltonian%hallo(:, :, 1, i), 18, this%hpsi(:, :, i), 18, cone, this%hohpsi(:, :, i), 18)
            end if
            if (nr >= 2) then
               do j = 2, nr ! Loop on the neighbouring
                  nnmap = this%lattice%nn(i, j)
                  if (nnmap /= 0) then
                     if (this%izero(nnmap) /= 0) then
                        call zgemm('n', 'n', 18, 18, 18, cone, this%hamiltonian%hallo(:, :, j, i), 18, this%hpsi(:, :, nnmap), 18, cone, this%hohpsi(:, :, i), 18)
                        idum(i) = 1
                     end if
                  end if
               end do ! End of loop in the neighbouring
            end if
         end do ! End of loop in the neighbouring
         !$omp end parallel do
      end if ! End of local Hamiltonian loop

      !$omp parallel do default(shared) private(i, ih, nr, j, nnmap, locham) schedule(dynamic, 100)
      do i = nlimplus1, this%lattice%kk ! Loop to find the bulk atoms using the bulk Hamiltonian
         idum(i) = this%izero(i)
         ih = this%lattice%iz(i) ! Atom type
         nr = this%lattice%nn(i, 1) ! Number of neighbours
         if (this%izero(i) /= 0) then
            call zgemm('n', 'n', 18, 18, 18, cone, this%hamiltonian%eeo(:, :, 1, ih), 18, this%hpsi(:, :, i), 18, cone, this%hohpsi(:, :, i), 18)
         end if
         if (nr >= 2) then
            do j = 2, nr ! Loop on the neighbouring
               nnmap = this%lattice%nn(i, j)
               if (nnmap /= 0) then
                  if (this%izero(nnmap) /= 0) then
                     call zgemm('n', 'n', 18, 18, 18, cone, this%hamiltonian%eeo(:, :, j, ih), 18, this%hpsi(:, :, nnmap), 18, cone, this%hohpsi(:, :, i), 18)
                     idum(i) = 1
                  end if
               end if
            end do ! End of loop in the neighbouring
         end if
      end do
      !$omp end parallel do

      summ = 0.0d0

      ! Redefines idum for all clust atoms
      this%irnum = 0
      do i = 1, this%lattice%kk
         this%izero(i) = idum(i)
         if (this%izero(i) /= 0) then
            this%irnum = this%irnum + 1
            this%irlist(this%irnum) = i
         end if
      end do

      !$omp parallel do default(shared) private(i) reduction(+:SUMM) schedule(dynamic, 100)
      do i = 1, this%irnum
         ! H = h - hoh + e_nu + l.s
         this%hpsi(:, :, this%irlist(i)) = this%hpsi(:, :, this%irlist(i)) - this%hohpsi(:, :, this%irlist(i)) + this%enupsi(:, :, this%irlist(i)) + this%socpsi(:, :, this%irlist(i))
         !
         this%pmn_b(:, :, this%irlist(i)) = this%hpsi(:, :, this%irlist(i)) - this%pmn_b(:, :, this%irlist(i))
         !
         call zgemm('c', 'n', 18, 18, 18, cone, this%psi_b(:, :, this%irlist(i)), 18, this%hpsi(:, :, this%irlist(i)), 18, cone, summ, 18)
      end do
      !$omp end parallel do

      this%atemp_b(:, :, ll) = summ
   end subroutine
   !---------------------------------------------------------------------------
   ! DESCRIPTION:
   !> @brief
   !> Calculate the recursion coefficients a_b (block recursion)
   !---------------------------------------------------------------------------
   subroutine hop_b(this, ll)
      class(recursion), intent(inout) :: this
      ! Local variables
      integer :: i, j, k, l, m, n, nr, nnmap, nlimplus1
      integer :: ll ! Recursion step
      integer :: ino ! Atom type
      integer :: ih ! Atom number in the clust
      integer, dimension(0:this%lattice%kk) :: idum
      complex(rp), dimension(18, 18) :: summ
      complex(rp), dimension(18, 18) :: locham

      idum(:) = 0
      this%hpsi(:, :, :) = (0.0d0, 0.0d0)

      nlimplus1 = this%lattice%nmax + 1
      if (this%lattice%nmax /= 0) then ! In case of impurities using the local hamiltonian
         !$omp parallel do default(shared) private(i, ino, nr, j, nnmap, locham) schedule(dynamic, 100)
         do i = 1, this%lattice%nmax ! Loop in the neighbouring
            idum(i) = this%izero(i)
            ino = this%lattice%iz(i)
            nr = this%lattice%nn(i, 1) ! Number of neighbours of atom i
            if (this%izero(i) /= 0) then
               locham = this%hamiltonian%hall(:, :, 1, i) + this%hamiltonian%lsham(:, :, ino)
               call zgemm('n', 'n', 18, 18, 18, cone, locham, 18, this%psi_b(:, :, i), 18, cone, this%hpsi(:, :, i), 18)
               !call zgemm(´n´,´n´,18,18,18,cone,this%hamiltonian%hall(:,:,1,i),18,this%psi_b(:,:,i),18,cone,this%hpsi(:,:,i),18)
               !call zgemm(´n´,´n´,18,18,18,cone,this%hamiltonian%lsham(:,:,ino),18,this%psi_b(:,:,i),18,cone,this%hpsi(:,:,I),18)
            end if
            if (nr >= 2) then
               do j = 2, nr ! Loop on the neighbouring
                  nnmap = this%lattice%nn(i, j)
                  if (nnmap /= 0) then
                     if (this%izero(nnmap) /= 0) then
                        call zgemm('n', 'n', 18, 18, 18, cone, this%hamiltonian%hall(:, :, j, i), 18, this%psi_b(:, :, nnmap), 18, cone, this%hpsi(:, :, i), 18)
                        idum(i) = 1
                     end if
                  end if
               end do ! End of loop in the neighbouring
            end if
         end do ! End of loop in the neighbouring
         !$omp end parallel do
      end if ! End of local Hamiltonian loop

      !$omp parallel do default(shared) private(i, ih, nr, j, nnmap, locham) schedule(dynamic, 100)
      do i = nlimplus1, this%lattice%kk ! Loop to find the bulk atoms using the bulk Hamiltonian
         idum(i) = this%izero(i)
         ih = this%lattice%iz(i) ! Atom type
         nr = this%lattice%nn(i, 1) ! Number of neighbours
         if (this%izero(i) /= 0) then
            locham = this%hamiltonian%ee(:, :, 1, ih) + this%hamiltonian%lsham(:, :, ih)
            call zgemm('n', 'n', 18, 18, 18, cone, locham, 18, this%psi_b(:, :, i), 18, cone, this%hpsi(:, :, i), 18)
            !call zgemm(´n´,´n´,18,18,18,cone,this%hamiltonian%ee(:,:,1,ih),18,this%psi_b(:,:,i),18,cone,this%hpsi(:,:,i),18)
            !call zgemm(´n´,´n´,18,18,18,cone,this%hamiltonian%lsham(:,:,ih),18,this%psi_b(:,:,i),18,cone,this%hpsi(:,:,I),18)
         end if
         if (nr >= 2) then
            do j = 2, nr ! Loop on the neighbouring
               nnmap = this%lattice%nn(i, j)
               if (nnmap /= 0) then
                  if (this%izero(nnmap) /= 0) then
                     call zgemm('n', 'n', 18, 18, 18, cone, this%hamiltonian%ee(:, :, j, ih), 18, this%psi_b(:, :, nnmap), 18, cone, this%hpsi(:, :, i), 18)
                     idum(i) = 1
                  end if
               end if
            end do ! End of loop in the neighbouring
         end if
      end do
      !$omp end parallel do

      summ = 0.0d0
      ! Redefines idum for all clust atoms
      this%irnum = 0
      do i = 1, this%lattice%kk
         this%izero(i) = idum(i)
         if (this%izero(i) /= 0) then
            this%irnum = this%irnum + 1
            this%irlist(this%irnum) = i
         end if
      end do

      !$omp parallel do default(shared) private(i) reduction(+:SUMM) schedule(dynamic, 100)
      do i = 1, this%irnum
         !do i=1, this%lattice%kk
         this%pmn_b(:, :, this%irlist(i)) = this%hpsi(:, :, this%irlist(i)) - this%pmn_b(:, :, this%irlist(i))
         call zgemm('c', 'n', 18, 18, 18, cone, this%psi_b(:, :, this%irlist(i)), 18, this%hpsi(:, :, this%irlist(i)), 18, cone, summ, 18)
         !call zgemm(´c´,´n´,18,18,18,cone,PSI_B(1,1,irlist(I)),18,Hpsi(1,1,irlist(I)),18,cone,SUMM,18)
      end do
      !$omp end parallel do

      this%atemp_b(:, :, ll) = summ
   end subroutine hop_b

   !---------------------------------------------------------------------------
   ! DESCRIPTION:
   !> @brief
   !> Perform the block recursion between sites i and j
   !---------------------------------------------------------------------------
   subroutine recur_b_ij(this)
      use mpi_mod
      class(recursion), intent(inout) :: this
      ! Local variables
      integer :: i, ij, j, l, ll, kk, m, reci
      integer :: llmax ! Recursion steps
      complex(rp) :: asign, bsign

      integer :: ij_loc

      llmax = this%lattice%control%lld
      !do ij=1, this%lattice%njij ! Loop on the number of pair of atoms
      do ij = start_atom, end_atom
         ij_loc = g2l_map(ij)
         i = this%lattice%ijpair(ij, 1) ! Atom number in the clust file, atom i
         j = this%lattice%ijpair(ij, 2) ! Atom number in the clust file, atom j
         call g_logger%info('Block recursion on progress between atoms '//int2str(i)//' and '//int2str(j), __FILE__, __LINE__)
         do reci = 1, 4
            ! Clear list of atoms in hopping region
            this%izero(:) = 0
            ! Initializing wave functions
            this%psi_b(:, :, :) = (0.0d0, 0.0d0)
            this%pmn_b(:, :, :) = (0.0d0, 0.0d0)

            select case (reci)
            case (1)
               asign = (1.0d0, 0.0d0)*one_over_sqrt_two
               bsign = (1.0d0, 0.0d0)*one_over_sqrt_two
               this%izero(i) = 1
               this%izero(j) = 1
            case (2)
               asign = (1.0d0, 0.0d0)*one_over_sqrt_two
               bsign = (-1.0d0, 0.0d0)*one_over_sqrt_two
               this%izero(i) = 1
               this%izero(j) = 1
            case (3)
               asign = (1.0d0, 0.0d0)*one_over_sqrt_two
               bsign = (0.0d0, 1.0d0)*one_over_sqrt_two
               this%izero(i) = 1
               this%izero(j) = 1
            case (4)
               asign = (1.0d0, 0.0d0)*one_over_sqrt_two
               bsign = (0.0d0, -1.0d0)*one_over_sqrt_two
               this%izero(i) = 1
               this%izero(j) = 1
            end select

            if ((reci .eq. 1) .and. (i .eq. j)) then
               asign = (1.0d0, 0.0d0)
               bsign = (1.0d0, 0.0d0)
            else if (i .eq. j) then
               cycle
            end if

            do l = 1, 18
               this%psi_b(l, l, i) = asign
               this%psi_b(l, l, j) = bsign
               this%atemp_b(l, l, llmax) = (0.0d0, 0.0d0)
               this%b2temp_b(l, l, 1) = (1.0d0, 0.0d0)
            end do

            call this%crecal_b()

            do ll = 1, llmax
               do l = 1, 18
                  do m = 1, 18
                     this%a_b(l, m, ll, ij_loc*4 - 4 + reci) = (this%atemp_b(l, m, ll))
                     this%b2_b(l, m, ll, ij_loc*4 - 4 + reci) = (this%b2temp_b(l, m, ll))
                  end do
               end do
            end do
         end do ! End of the loop on the basis
      end do ! End of the loop on the atom pairs
      ! For debug purposes
      !do i=1, this%lattice%nrec ! Loop on the number of atoms to be treat self-consistently
      !  do l=1, 18  ! Loop on the orbital l
      !    write(122, *) ´orbital´, l
      !    do ll=1, llmax ! Loop on the recursion steps
      !      write(122, *) this%a(ll, l, i,1), this%b2(ll,l,i,1)
      !    end do
      !  end do
      !end do
   end subroutine recur_b_ij

!!!   !----------------------------------------------------------------------------
!!!   ! DESCRIPTION:
!!!   !> @brief
!!!   !> Perform the block recursion in parallel over atoms
!!!   !----------------------------------------------------------------------------
!!!   subroutine recur_b_par(this)
!!!     use mpi_mod
!!!     class(recursion), intent(inout) :: this
!!!     ! Local variables
!!!     integer :: i, j, l, ll, m
!!!     integer :: llmax          ! Recursion steps
!!!
!!!     llmax = this%lattice%control%lld
!!!
!!!     ! Determine how many atoms each process should handle
!!!     call get_mpi_variables(rank,this%lattice%nrec)
!!!
!!!     ! Loop on the number of atoms to be treated self-consistently by this process
!!!     do i=start_atom, end_atom
!!!         j = this%lattice%irec(i) ! Atom number in the clust file
!!!         ! Clear list of atoms in hopping region
!!!         call g_logger%info(´Block recursion in progress for atom ´//int2str(j),__FILE__,__LINE__)
!!!         this%izero(:) = 0
!!!         ! Initializing wave functions
!!!         this%psi_b(:,:,:) = (0.0d0, 0.0d0)
!!!         this%pmn_b(:,:,:) = (0.0d0, 0.0d0)
!!!
!!!         do l=1,18
!!!             this%psi_b(l,l,j) = (1.0d0, 0.0d0)
!!!             this%atemp_b(l,l,llmax) = (0.0d0,0.0d0)
!!!             this%b2temp_b(l,l,1) = (1.0d0,0.0d0)
!!!         end do
!!!
!!!         this%izero(j) = 1
!!!
!!!         call this%crecal_b()
!!!
!!!         do ll= 1,llmax
!!!            do l = 1,18
!!!               do m = 1,18
!!!                  this%a_b(l,m,ll,i) = (this%atemp_b(l,m,ll))
!!!                  this%b2_b(l,m,ll,i) = (this%b2temp_b(l,m,ll))
!!!               end do
!!!               this%a(ll,l,i,1) = real(this%atemp_b(l,l,ll))
!!!               this%b2(ll,l,i,1) = real(this%b2temp_b(l,l,ll))
!!!            end do
!!!         end do
!!!     end do ! End of the loop on the nrec
!!!     ! Gather results to ensure all processes have the complete arrays
!!! #ifdef USE_MPI
!!!     call g_timer%start(´MPI recursion communication´)
!!!     call MPI_Allgather(this%a_b(:,:,:,start_atom:end_atom), (end_atom-start_atom+1)*llmax*18*18, MPI_DOUBLE_COMPLEX, &
!!!                        this%a_b, (end_atom-start_atom+1)*llmax*18*18, MPI_DOUBLE_COMPLEX, MPI_COMM_WORLD, ierr)
!!!     call MPI_Allgather(this%b2_b(:,:,:,start_atom:end_atom), (end_atom-start_atom+1)*llmax*18*18, MPI_DOUBLE_COMPLEX, &
!!!                        this%b2_b, (end_atom-start_atom+1)*llmax*18*18, MPI_DOUBLE_COMPLEX, MPI_COMM_WORLD, ierr)
!!!     !!! call MPI_Allgather(this%a_b(:,:,:,start_atom:end_atom), (end_atom-start_atom+1)*llmax*18*18, MPI_DOUBLE_COMPLEX, &
!!!     !!!                    this%a_b, (end_atom-start_atom+1)*llmax*18*18, MPI_DOUBLE_COMPLEX, MPI_COMM_WORLD, ierr)
!!!     !!! call MPI_Allgather(this%b2_b(:,:,:,start_atom:end_atom), (end_atom-start_atom+1)*llmax*18*18, MPI_DOUBLE_COMPLEX, &
!!!     !!!                    this%b2_b, (end_atom-start_atom+1)*llmax*18*18, MPI_DOUBLE_COMPLEX, MPI_COMM_WORLD, ierr)
!!!     call g_timer%stop(´MPI recursion communication´)
!!! #endif
!!!   end subroutine recur_b_par

   !---------------------------------------------------------------------------
   ! DESCRIPTION:
   !> @brief
   !> Perform the block recursion
   !---------------------------------------------------------------------------
   subroutine recur_b(this)
      use mpi_mod
      class(recursion), intent(inout) :: this
      ! Local variables
      integer :: i, j, l, ll, kk, m
      integer :: llmax ! Recursion steps
      real(rp) :: rng

      ! Determine how many atoms each process should handle
      call get_mpi_variables(rank, this%lattice%nrec)

      llmax = this%lattice%control%lld
      !do i=1, this%lattice%nrec ! Loop on the number of atoms to be treat self-consistently
      do i = start_atom, end_atom ! Loop on the number of atoms to be treat self-consistently
         j = this%lattice%irec(i) ! Atom number in the clust file
         ! Clear list of atoms in hopping region
         call g_logger%info('Block recursion on progress for atom '//int2str(j), __FILE__, __LINE__)
         this%izero(:) = 0
         ! Initializing wave functions
         this%psi_b(:, :, :) = (0.0d0, 0.0d0)
         this%pmn_b(:, :, :) = (0.0d0, 0.0d0)

         ! Rotate Hamiltonian if needed
         if (this%hamiltonian%local_axis) then
            call this%hamiltonian%rotate_to_local_axis(this%lattice%symbolic_atoms(i)%potential%mom)
         end if

         do l = 1, 18
            this%psi_b(l, l, j) = (1.0d0, 0.0d0)
            this%atemp_b(l, l, llmax) = (0.0d0, 0.0d0)
            this%b2temp_b(l, l, 1) = (1.0d0, 0.0d0)
         end do

         this%izero(j) = 1

         call this%crecal_b()

         do ll = 1, llmax
            do l = 1, 18
               do m = 1, 18
                  this%a_b(l, m, ll, i - start_atom + 1) = (this%atemp_b(l, m, ll))
                  this%b2_b(l, m, ll, i - start_atom + 1) = (this%b2temp_b(l, m, ll))
               end do
               this%a(ll, l, i - start_atom + 1, 1) = real(this%atemp_b(l, l, ll))
               this%b2(ll, l, i - start_atom + 1, 1) = real(this%b2temp_b(l, l, ll))
            end do
         end do
      end do ! End of the loop on the nrec
      ! For debug purposes
      do i = start_atom, end_atom
         do l = 1, 18  ! Loop on the orbital l
            write (1000*(1 + rank) + 122, *) 'orbital', l, 'atom', i
            do ll = 1, llmax ! Loop on the recursion steps
               write (1000*(1 + rank) + 122, '(2f12.8,4x,2f12.8)') this%a(ll, l, i - start_atom + 1, 1), this%b2(ll, l, i - start_atom + 1, 1)
               !write(1000*(1+rank)+122, ´(2f12.8,4x,2f12.8)´) this%a_b(l,l,ll,i-start_atom+1), this%b2_b(l,l,ll,i-start_atom+1)
          !!!write(1000*(1+rank)+122, *) this%a(ll, l, i,1-start_atom+1), this%b2(ll,l,i,1)
            end do
         end do
      end do
   end subroutine recur_b

   !---------------------------------------------------------------------------
   ! DESCRIPTION:
   !> @brief
   !> Calculates the recursion coefficients b2_b (block recursion)
   !---------------------------------------------------------------------------
   subroutine crecal_b(this)
      class(recursion), intent(inout) :: this
      ! Local variables
      integer :: i, j, k, l, m, info, lwork
      integer :: ll, llmax ! Recursion step
      integer :: nm1 ! LL-1
      integer :: nat ! Clust size
      integer :: hblocksize ! Hamiltonian size (18)
      complex(rp), dimension(18, 18) :: sum_b, sum_a
      complex(rp), dimension(18, 18) :: dum, b, b_i, u, lam, lam_i, u_ls, u_rs
!    complex(rp), dimension(18,18,this%lattice%kk) :: psi_t
      complex(rp), dimension(:, :, :), allocatable :: psi_t
      real(rp), dimension(18) :: ev
      complex(rp), dimension(18) :: zev
      real(rp), dimension(3*18 - 2) ::rwork
      complex(rp), dimension(3*18 - 2) ::zwork

      allocate (psi_t(18, 18, this%lattice%kk))

      sum_b = this%b2temp_b(:, :, 1)

      hblocksize = 18
      nat = this%lattice%kk
      nm1 = this%lattice%control%lld - 1
      llmax = this%lattice%control%lld
      do ll = 1, nm1
         this%atemp_b(:, :, ll) = (0.0d0, 0.0d0)
         !call HOP to get H*w = A; psi=psi ; pmn=Hpsi - B_n-1|Psi_n-1>
         !PMN = H Wn - W_(n-1)B_(n-1) in Inoue syntax  (is zero for first recursion step)
         call g_timer%start('H|PSI_n>')
         if (this%hamiltonian%hoh) then
            call this%hop_b_hoh(ll) ! a_n=<PSI_n|H|PSI_n>
         else
            call this%hop_b(ll)     ! a_n=<PSI_n|H|PSI_n>
         end if
         call g_timer%stop('H|PSI_n>')

         !psi_t(:,:,:) = this%psi_b(:,:,:)
         !call zcopy(18*18*this%lattice%kk,this%psi_b,1,psi_t,1)
         call g_timer%start('H|Psi_n-A_n|Psi_n-B_n|Psi_n-1')
         do i = 1, this%irnum
            psi_t(:, :, this%irlist(i)) = this%psi_b(:, :, this%irlist(i))
         end do
         !psi_t(:,:,:) = this%psi_b(:,:,:)

         this%b2temp_b(:, :, ll) = sum_b(:, :)

         sum_b(:, :) = 0.0d0

         !$omp parallel do default(shared) private(i) reduction(+:SUM_b)
         do i = 1, this%irnum
            !do i=1, nat
            !  ( H|Psi_n>-A_n|Psi_n>-B_n-1|Psi_n-1> = PMN-A_n|Psi_n> )
         !! H Wn - Wn An  - Wn-1 Bn-1 in Inoue syntax
            call zgemm('n', 'n', 18, 18, 18, cmone, this%psi_b(:, :, this%irlist(i)), 18, this%atemp_b(:, :, ll), 18, cone, this%pmn_b(:, :, this%irlist(i)), 18)
            !call zgemm(´n´,´n´,18,18,18,cmone,this%psi_b(:,:,i),18,this%atemp_b(:,:,ll),18,cone,this%pmn_b(:,:,i), 18)
            ! B^2_n+1 = ( H|Psi_n-A_n|Psi_n-B_n|Psi_n-1 )´*( H|Psi_n-A_n|Psi_n-B_n|Psi_n-1 )
         !! (H Wn - An Wn  - Wn-1 Bn-1)*(H Wn - An Wn - Wn-1 Bn-1)´ -in Inoue syntax
            call zgemm('c', 'n', 18, 18, 18, cone, this%pmn_b(:, :, this%irlist(i)), 18, this%pmn_b(:, :, this%irlist(i)), 18, cone, sum_b, 18)
            !call zgemm(´c´,´n´,18,18,18,cone,this%pmn_b(:,:,i),18,this%pmn_b(:,:,i),18,cone,sum_b,18)
         end do
         !$omp end parallel do
         call g_timer%stop('H|Psi_n-A_n|Psi_n-B_n|Psi_n-1')
         call g_timer%start('B_n+1')
         ! Calculate B_n+1
         u(:, :) = sum_b(:, :)
         ! Replace sqrt with eigen solver to get lamda^2 and U
         ! get lamda^2 and U in lamda=U*BB´*U*
         call zheev('v', 'u', 18, u, 18, ev, dum, 18*18, rwork, info)
         if (info /= 0) call g_logger%fatal('Diagonalization error', __FILE__, __LINE__)
         !
         !
         !

         lam = (0.0d0, 0.0d0)
         lam_i = (0.0d0, 0.0d0)
         do i = 1, 18
            lam(i, i) = cmplx(sqrt(ev(i)), kind=kind(0.0d0))
            lam_i(i, i) = 1.0d0/lam(i, i) ! 1/B_n
         end do
         !
         !  Calc. U*lamda*U´= B
         call zgemm('n', 'n', 18, 18, 18, cone, u, 18, lam, 18, czero, dum, 18)
         call zgemm('n', 'c', 18, 18, 18, cone, dum, 18, u, 18, czero, b, 18)
         !  B^-1=U*lamda^-1*U´
         call zgemm('n', 'n', 18, 18, 18, cone, u, 18, lam_i, 18, czero, dum, 18)
         call zgemm('n', 'c', 18, 18, 18, cone, dum, 18, u, 18, czero, b_i, 18)
         call g_timer%stop('B_n+1')

         call g_timer%start('<PSI|B_n+1|PSI>')
         !$omp parallel do default(shared) private(i)
         do i = 1, this%irnum
            !do i=1, nat
            call zgemm('n', 'n', 18, 18, 18, cone, this%pmn_b(:, :, this%irlist(i)), 18, b_i, 18, czero, this%psi_b(:, :, this%irlist(i)), 18)
            call zgemm('n', 'n', 18, 18, 18, cone, psi_t(:, :, this%irlist(i)), 18, b, 18, czero, this%pmn_b(:, :, this%irlist(i)), 18)
         end do
         !$omp end parallel do
         call g_timer%stop('<PSI|B_n+1|PSI>')
      end do
      this%b2temp_b(:, :, llmax) = sum_b(:, :)
   end subroutine crecal_b

   !---------------------------------------------------------------------------
   ! DESCRIPTION:
   !> @brief
   !> Calculate the square root of B2
   !---------------------------------------------------------------------------
   subroutine zsqr(this)
      use mpi_mod
      implicit none
      class(recursion), intent(inout) :: this
      !
      integer :: na, LDIM, I, J, K, L, N, M, info, n_glob
      real(rp), dimension(18) :: ev
      real(rp), dimension(3*18 - 2) ::rwork
      complex(rp), dimension(18*18) ::zwork
      complex(rp), dimension(18, 18) :: B2t, U, DUM, lam

      !
      if (this%lattice%njij == 0) then
         na = atoms_per_process !this%lattice%nrec
      else
         na = atoms_per_process*4 !4*this%lattice%njij
      end if
      !call get_mpi_variables(rank,na)
      lam = 0.0d0
      LDIM = 18
      ! do n_glob=start_atom, end_atom
      !  N = g2l_map(n_glob)
      do N = 1, na
         do L = 1, this%lattice%control%lld
            do I = 1, LDIM
               do J = 1, LDIM
                  U(J, I) = this%B2_b(J, I, L, N)
               end do
            end do
            ! replace sqrt with eigen solver to get lamda^2 and U
            ! get lamda^2 and U in lamda=U*BB´*U*
            call zheev('V', 'U', LDIM, U, LDIM, ev, zwork, LDIM*LDIM, rwork, info)
            !
            if (info /= 0) print *, 'diag', info
            ! lam=sqrt(lamda^2) ; lam_i=1/sqrt(lamda^2)
            do I = 1, LDIM
               lam(I, I) = sqrt(ev(i))
            end do
            ! calc. U*lamda*U´= B
            call zgemm('n', 'n', LDIM, LDIM, LDIM, (1.0d0, 0.0d0), U, LDIM, lam, LDIM, (0.0d0, 0.0d0), DUM, LDIM)
            call zgemm('n', 'c', LDIM, LDIM, LDIM, (1.0d0, 0.0d0), DUM, LDIM, U, LDIM, (0.0d0, 0.0d0), this%B2_b(1, 1, L, N), LDIM)
         end do
      end do
   end subroutine zsqr

   !---------------------------------------------------------------------------
   ! DESCRIPTION:
   !> @brief
   !> TO DO
   !---------------------------------------------------------------------------
   subroutine get_cinf(this, alpha, beta, ll, np, nw, alpha_inf, beta_inf)
      implicit none
      class(recursion), intent(inout) :: this
      !.. Formal Arguments ..
      integer, intent(in) :: np
      integer, intent(inout) :: ll, nw
      real(rp), dimension(np, ll), intent(inout) :: alpha
      real(rp), dimension(np, ll), intent(in) :: beta
      real(rp), dimension(np), intent(out) :: alpha_inf
      real(rp), dimension(np), intent(out) :: beta_inf
      !
      !.. Local Scalars ..
      integer :: icode, iii, k, l, ll1, nb, nbp1, nl, nt, eidx, ne, nq, ifail
      real(rp) :: a1, a2, emax, emin, eps, err, e_shift, pi
      complex(rp) :: g_e
      !
      !.. Local Arrays ..
      integer, dimension(np) :: nb2
      integer, dimension(nw) :: jc
      integer, dimension(nw) :: iwk
      real(rp), dimension(ll) :: aa, am, bb, bm, sqbb
      real(rp), dimension(10) :: edge, weight, width
      real(rp), dimension(200, 10) :: bwk
      ! real(rp), dimension(np,ll) :: am2,bm2
      real(rp), dimension(np, 10) :: edge2, width2, weight2
      real(rp), dimension(nw, 2, 5) :: work
      real(rp), dimension(2) :: bandedges

      !
      !.. External Calls ..
      !
      !.. External Functions ..
      !
      !.. Intrinsic Functions ..
      intrinsic MAX, MIN
      !
      ! ... Executable Statements ...
      !
      !**************************************************************************
      icode = 0
      !*******************************************************
      eps = 1.0d-14
      err = 0.00001d0
      nbp1 = 2   !( Nband+1)
      !*************************************************************************
      do nl = 1, np
         do l = 1, ll
            aa(l) = alpha(nl, l)
            bb(l) = beta(nl, l)!**2
         end do
         ll1 = ll
         am = 0.0d0; bm = 0.0d0; edge = 0.0d0; width = 0.0d0; weight = 0.0d0
         call this%bpOPT(ll, AA, BB, LL - 1, alpha_inf(nl), beta_inf(nl), ifail)
         edge(1) = alpha_inf(nl) - 2.0d0*beta_inf(nl)
         width(1) = 4.0d0*beta_inf(nl)
      end do
   end subroutine get_cinf
   !---------------------------------------------------------------------------
   ! DESCRIPTION:
   !> @brief
   !> Calculate band-dependent terminator coefficients a_inf and b_inf
   !---------------------------------------------------------------------------
   subroutine get_terminf(this, Acoef_b, B2coef_b, na, ll, ldim, nw, a_inf, b_inf, a_inf0, b_inf0)
      implicit none
      class(recursion), intent(inout) :: this
      integer, intent(in) :: na
      integer, intent(in) :: ll
      integer, intent(inout) :: nw
      integer, intent(in) :: ldim
      complex(rp), dimension(ldim, ldim, ll, na), intent(in) :: Acoef_b, B2coef_b
      real(rp), dimension(ldim, ldim, na), intent(out) :: a_inf, b_inf
      real(rp), dimension(na), intent(out) ::  a_inf0, b_inf0
      !
      integer :: n, i, j, ll_t
      complex(rp), dimension(ldim, ldim) :: MatIn, MatOut
      real(rp), dimension(ldim, ldim, ll) :: Acoef_r, B2coef_r
      !
      a_inf = 0.0d0; b_inf = 0.0d0
      do n = 1, na
         ll_t = ll
         do i = 1, ll
            MatIn = real(Acoef_b(:, :, i, n))
            Acoef_r(:, :, i) = MatIn
            MatIn = real(B2coef_b(:, :, i, n))
            B2coef_r(:, :, i) = MatIn
         end do
         call this%get_cinf(Acoef_r, B2coef_r, ll_t, ldim*ldim, nw, a_inf(:, :, n), b_inf(:, :, n))
         do j = 1, ldim
            do i = 1, ldim
               if (IsNaN(a_inf(i, j, n))) a_inf(i, j, n) = 0.0d0
               if (IsNaN(b_inf(i, j, n))) b_inf(i, j, n) = 0.0d0
            end do
            if (a_inf(j, j, n) == 0.0d0) a_inf(j, j, n) = 0.5d0
            if (b_inf(j, j, n) == 0.0d0) b_inf(j, j, n) = 0.5d0
         end do
         a_inf0(n) = 0.0d0
         do i = 1, ldim
            a_inf0(n) = a_inf0(n) + a_inf(i, i, n)
         end do
         a_inf0(n) = a_inf0(n)/ldim
         b_inf(1, 1, n) = b_inf(1, 1, n)*1.01d0
         b_inf(10, 10, n) = b_inf(10, 10, n)*1.01d0
         b_inf0(n) = 0.0d0
         do i = 1, ldim
            b_inf0(n) = b_inf0(n) + b_inf(i, i, n)
         end do
         b_inf0(n) = b_inf0(n)/ldim
      end do
   end subroutine get_terminf

   !---------------------------------------------------------------------------
   ! DESCRIPTION:
   !> @brief
   !> Calculates the 0th Chebyshev moment
   !---------------------------------------------------------------------------
   subroutine cheb_0th_mom(this, psiref)
      class(recursion), intent(inout) :: this
      complex(rp), dimension(18, 18, this%lattice%kk), intent(in) :: psiref
      complex(rp), dimension(18, 18) :: dum
      integer :: nat, hblocksize, nlimplus1, k

      hblocksize = 18
      nat = this%lattice%kk
      nlimplus1 = this%lattice%nmax + 1

      this%cheb_mom_temp(:, :) = 0.0d0
      ! Write the 0th moment
      do k = 1, nat
         if (this%izero(k) /= 0) then
            call zgemm('c', 'n', 18, 18, 18, cone, psiref(:, :, k), 18, this%psi0(:, :, k), 18, cone, this%cheb_mom_temp, 18)
         end if
      end do
   end subroutine cheb_0th_mom

   !---------------------------------------------------------------------------
   ! DESCRIPTION:
   !> @brief
   !> Calculates the 1st Chebyshev moment
   !---------------------------------------------------------------------------
   subroutine cheb_1st_mom(this, psiref, a, b)
      class(recursion), intent(inout) :: this
      real(rp), intent(in) :: a, b ! scale and shift
      complex(rp), dimension(18, 18, this%lattice%kk), intent(in) :: psiref
      integer :: nat, hblocksize, nlimplus1, k, ih, nr, n, nb, nnmap, i

      hblocksize = 18
      nat = this%lattice%kk
      nlimplus1 = this%lattice%nmax + 1

      this%cheb_mom_temp(:, :) = 0.0d0

      ! Write |phi_1>=H|phi_0>
      nlimplus1 = this%lattice%nmax + 1
      if (this%lattice%nmax /= 0) then ! In case of impurities using the local hamiltonian
         do i = 1, this%lattice%nmax ! Loop in the neighbouring
            this%idum(i) = this%izero(i)
            ih = this%lattice%iz(i)
            nr = this%lattice%nn(i, 1) ! Number of neighbours of atom i
            if (this%izero(i) /= 0) then
               call zgemm('n', 'n', 18, 18, 18, cone, this%hamiltonian%hall(:, :, 1, i), 18, this%psi0(:, :, i), 18, cone, this%psi1(:, :, i), 18)
               call zgemm('n', 'n', 18, 18, 18, cone, this%hamiltonian%lsham(:, :, ih), 18, this%psi0(:, :, i), 18, cone, this%psi1(:, :, i), 18)
            end if
            if (nr >= 2) then
               do nb = 2, nr ! Loop on the neighbouring
                  nnmap = this%lattice%nn(i, nb)
                  if (nnmap /= 0) then
                     if (this%izero(nnmap) /= 0) then
                        call zgemm('n', 'n', 18, 18, 18, cone, this%hamiltonian%hall(:, :, nb, i), 18, this%psi0(:, :, nnmap), 18, cone, this%psi1(:, :, i), 18)
                        this%idum(i) = 1
                     end if
                  end if
               end do ! End of loop in the neighbouring
            end if
            ! Do the scaling and shifting
            this%psi1(:, :, i) = this%psi1(:, :, i) - b*this%psi0(:, :, i)
            this%psi1(:, :, i) = this%psi1(:, :, i)/a
         end do ! End of loop in the neighbouring
      end if ! End of local Hamiltonian loop

      ! Write |phi_1>=H|phi_0>
      do k = nlimplus1, this%lattice%kk ! Loop in the clust
         this%idum(k) = this%izero(k)
         ih = this%lattice%iz(k)
         nr = this%lattice%nn(k, 1)
         if (this%izero(k) /= 0) then
            call zgemm('n', 'n', 18, 18, 18, cone, this%hamiltonian%ee(1, 1, 1, ih), 18, this%psi0(:, :, k), 18, cone, this%psi1(:, :, k), 18)
            call zgemm('n', 'n', 18, 18, 18, cone, this%hamiltonian%lsham(:, :, ih), 18, this%psi0(:, :, k), 18, cone, this%psi1(:, :, k), 18)
         end if
         if (nr >= 2) then
            do nb = 2, nr ! Loop in the neighbouring
               nnmap = this%lattice%nn(k, nb)
               if (nnmap /= 0 .and. this%izero(nnmap) /= 0) then
                  call zgemm('n', 'n', 18, 18, 18, cone, this%hamiltonian%ee(1, 1, nb, ih), 18, this%psi0(:, :, nnmap), 18, cone, this%psi1(:, :, k), 18)
                  this%idum(k) = 1
               end if
            end do ! End of the loop in the neighbouring
         end if
         ! Do the scaling and shifting
         this%psi1(:, :, k) = this%psi1(:, :, k) - b*this%psi0(:, :, k)
         this%psi1(:, :, k) = this%psi1(:, :, k)/a
      end do ! End loop in the clust

      ! Write the 1st moment
      do n = 1, this%lattice%kk
         if (this%izero(n) /= 0) then
            call zgemm('c', 'n', 18, 18, 18, cone, psiref(:, :, n), 18, this%psi1(:, :, n), 18, cone, this%cheb_mom_temp, 18)
         end if
      end do
   end subroutine cheb_1st_mom

   !---------------------------------------------------------------------------
   ! DESCRIPTION:
   !> @brief
   !> Calculates the 1st Chebyshev moment including hoh term
   !---------------------------------------------------------------------------
   subroutine cheb_1st_mom_hoh(this, psiref, a, b)
      class(recursion), intent(inout) :: this
      real(rp), intent(in) :: a, b ! scale and shift
      complex(rp), dimension(18, 18, this%lattice%kk), intent(in) :: psiref
      integer :: nat, hblocksize, nlimplus1, k, ih, nr, n, nb, nnmap, i

      hblocksize = 18
      nat = this%lattice%kk
      nlimplus1 = this%lattice%nmax + 1

      this%cheb_mom_temp(:, :) = 0.0d0

      this%hohpsi(:, :, :) = (0.0d0, 0.0d0)
      this%enupsi(:, :, :) = (0.0d0, 0.0d0)
      this%socpsi(:, :, :) = (0.0d0, 0.0d0)

      ! Write |phi_1>=H|phi_0>
      nlimplus1 = this%lattice%nmax + 1
      if (this%lattice%nmax /= 0) then ! In case of impurities using the local hamiltonian
         do i = 1, this%lattice%nmax ! Loop in the neighbouring
            this%idum(i) = this%izero(i)
            ih = this%lattice%iz(i)
            nr = this%lattice%nn(i, 1) ! Number of neighbours of atom i
            if (this%izero(i) /= 0) then
               call zgemm('n', 'n', 18, 18, 18, cone, this%hamiltonian%hall(:, :, 1, i), 18, this%psi0(:, :, i), 18, cone, this%psi1(:, :, i), 18)
               call zgemm('n', 'n', 18, 18, 18, cone, this%hamiltonian%lsham(:, :, ih), 18, this%psi0(:, :, i), 18, cone, this%socpsi(:, :, i), 18)
               call zgemm('n', 'n', 18, 18, 18, cone, this%hamiltonian%enim(:, :, ih), 18, this%psi0(:, :, i), 18, cone, this%enupsi(:, :, i), 18)
            end if
            if (nr >= 2) then
               do nb = 2, nr ! Loop on the neighbouring
                  nnmap = this%lattice%nn(i, nb)
                  if (nnmap /= 0) then
                     if (this%izero(nnmap) /= 0) then
                        call zgemm('n', 'n', 18, 18, 18, cone, this%hamiltonian%hall(:, :, nb, i), 18, this%psi0(:, :, nnmap), 18, cone, this%psi1(:, :, i), 18)
                        this%idum(i) = 1
                     end if
                  end if
               end do ! End of loop in the neighbouring
            end if
         end do ! End of loop in the neighbouring
      end if ! End of local Hamiltonian loop

      ! Write |phi_1>=H|phi_0>
      do k = nlimplus1, this%lattice%kk ! Loop in the clust
         this%idum(k) = this%izero(k)
         ih = this%lattice%iz(k)
         nr = this%lattice%nn(k, 1)
         if (this%izero(k) /= 0) then
            call zgemm('n', 'n', 18, 18, 18, cone, this%hamiltonian%ee(:, :, 1, ih), 18, this%psi0(:, :, k), 18, cone, this%psi1(:, :, k), 18)
            call zgemm('n', 'n', 18, 18, 18, cone, this%hamiltonian%enim(:, :, ih), 18, this%psi0(:, :, k), 18, cone, this%enupsi(:, :, k), 18)
            call zgemm('n', 'n', 18, 18, 18, cone, this%hamiltonian%lsham(:, :, ih), 18, this%psi0(:, :, k), 18, cone, this%socpsi(:, :, k), 18)
         end if
         if (nr >= 2) then
            do nb = 2, nr ! Loop in the neighbouring
               nnmap = this%lattice%nn(k, nb)
               if (nnmap /= 0 .and. this%izero(nnmap) /= 0) then
                  call zgemm('n', 'n', 18, 18, 18, cone, this%hamiltonian%ee(:, :, nb, ih), 18, this%psi0(:, :, nnmap), 18, cone, this%psi1(:, :, k), 18)
                  this%idum(k) = 1
               end if
            end do ! End of the loop in the neighbouring
         end if
         ! Do the scaling and shifting
         !this%psi1(:, :, k) = this%psi1(:, :, k) - b*this%psi0(:, :, k)
         !this%psi1(:, :, k) = this%psi1(:, :, k)/a
      end do ! End loop in the clust

      ! Mapping update for hoh calculation
      this%izero(:) = this%idum(:)

      if (this%lattice%nmax /= 0) then ! In case of impurities using the local hamiltonian
         do i = 1, this%lattice%nmax ! Loop in the neighbouring
            this%idum(i) = this%izero(i)
            ih = this%lattice%iz(i)
            nr = this%lattice%nn(i, 1) ! Number of neighbours of atom i
            if (this%izero(i) /= 0) then
               call zgemm('n', 'n', 18, 18, 18, cone, this%hamiltonian%hallo(:, :, 1, i), 18, this%psi1(:, :, i), 18, cone, this%hohpsi(:, :, i), 18)
            end if
            if (nr >= 2) then
               do nb = 2, nr ! Loop on the neighbouring
                  nnmap = this%lattice%nn(i, nb)
                  if (nnmap /= 0) then
                     if (this%izero(nnmap) /= 0) then
                        call zgemm('n', 'n', 18, 18, 18, cone, this%hamiltonian%hallo(:, :, nb, i), 18, this%psi1(:, :, nnmap), 18, cone, this%hohpsi(:, :, i), 18)
                        this%idum(i) = 1
                     end if
                  end if
               end do ! End of loop in the neighbouring
            end if
         end do ! End of loop in the neighbouring
      end if ! End of local Hamiltonian loop

      do i = nlimplus1, this%lattice%kk ! Loop to find the bulk atoms using the bulk Hamiltonian
         this%idum(i) = this%izero(i)
         ih = this%lattice%iz(i) ! Atom type
         nr = this%lattice%nn(i, 1) ! Number of neighbours
         if (this%izero(i) /= 0) then
            call zgemm('n', 'n', 18, 18, 18, cone, this%hamiltonian%eeo(:, :, 1, ih), 18, this%psi1(:, :, i), 18, cone, this%hohpsi(:, :, i), 18)
         end if
         if (nr >= 2) then
            do nb = 2, nr ! Loop on the neighbouring
               nnmap = this%lattice%nn(i, nb)
               if (nnmap /= 0) then
                  if (this%izero(nnmap) /= 0) then
                     call zgemm('n', 'n', 18, 18, 18, cone, this%hamiltonian%eeo(:, :, nb, ih), 18, this%psi1(:, :, nnmap), 18, cone, this%hohpsi(:, :, i), 18)
                     this%idum(i) = 1
                  end if
               end if
            end do ! End of loop in the neighbouring
         end if
      end do

      ! H = h - hoh + e_nu + l.s
      this%psi1(:, :, :) = this%psi1(:, :, :) - this%hohpsi(:, :, :) + this%enupsi(:, :, :) + this%socpsi(:, :, :)

      ! Do the scaling and shifting
      this%psi1(:, :, :) = this%psi1(:, :, :) - b*this%psi0(:, :, :)
      this%psi1(:, :, :) = this%psi1(:, :, :)/a

      ! Write the 1st moment
      do n = 1, this%lattice%kk
         if (this%izero(n) /= 0) then
            call zgemm('c', 'n', 18, 18, 18, cone, psiref(:, :, n), 18, this%psi1(:, :, n), 18, cone, this%cheb_mom_temp, 18)
         end if
      end do
   end subroutine cheb_1st_mom_hoh

   !---------------------------------------------------------------------------
   ! DESCRIPTION:
   !> @brief
   !> Recursion method to calculate Chebyshev moments for the inter-site GFs
   !---------------------------------------------------------------------------
   subroutine chebyshev_recur_ij(this)
      use mpi_mod
      class(recursion), intent(inout) :: this
      ! Local variables
      real(rp) :: a, b
      integer :: i, ij, j, l, ll, kk, m, reci
      integer :: llmax ! Recursion steps
      complex(rp) :: asign, bsign
      complex(rp), dimension(18, 18, this%lattice%kk) :: psiref

      integer :: ij_loc

      a = (this%en%energy_max - this%en%energy_min)/(2 - 0.3)
      b = (this%en%energy_max + this%en%energy_min)/2

      llmax = this%lattice%control%lld
      !do ij=1, this%lattice%njij ! Loop on the number of pair of atoms
      do ij = start_atom, end_atom
         ij_loc = g2l_map(ij)
         i = this%lattice%ijpair(ij, 1) ! Atom number in the clust file, atom i
         j = this%lattice%ijpair(ij, 2) ! Atom number in the clust file, atom j
         call g_logger%info(int2str(rank)//': Chebyshev recursion on progress between atoms '//int2str(i)//' and '//int2str(j), __FILE__, __LINE__)
         do reci = 1, 4
            ! Clear list of atoms in hopping region
            this%izero(:) = 0
            ! Initializing wave functions
            this%psi0(:, :, :) = (0.0d0, 0.0d0)
            this%psi1(:, :, :) = (0.0d0, 0.0d0)
            this%psi2(:, :, :) = (0.0d0, 0.0d0)

            psiref(:, :, :) = (0.0d0, 0.0d0)

            select case (reci)
            case (1)
               asign = (1.0d0, 0.0d0)*one_over_sqrt_two
               bsign = (1.0d0, 0.0d0)*one_over_sqrt_two
               this%izero(i) = 1
               this%izero(j) = 1
               !do l=1,18
               !this%psi0(l,l,j) = asign
               !this%psi0(l,l,j) = bsign
               !psiref(l,l,i) = asign
               !psiref(l,l,i) = bsign
               !end do
            case (2)
               asign = (1.0d0, 0.0d0)*one_over_sqrt_two
               bsign = (-1.0d0, 0.0d0)*one_over_sqrt_two
               this%izero(i) = 1
               this%izero(j) = 1
               !do l=1,18
               !this%psi0(l,l,i) = asign
               !this%psi0(l,l,j) = bsign
               !psiref(l,l,i) = asign
               !psiref(l,l,j) = bsign
               !end do
            case (3)
               asign = (1.0d0, 0.0d0)*one_over_sqrt_two
               bsign = (0.0d0, 1.0d0)*one_over_sqrt_two
               this%izero(i) = 1
               this%izero(j) = 1
            case (4)
               asign = (1.0d0, 0.0d0)*one_over_sqrt_two
               bsign = (0.0d0, -1.0d0)*one_over_sqrt_two
               this%izero(i) = 1
               this%izero(j) = 1
            end select

            do l = 1, 18
               this%psi0(l, l, i) = asign
               this%psi0(l, l, j) = bsign
               psiref(l, l, i) = asign
               psiref(l, l, j) = bsign
            end do

            ! Write the 0th moment
            call g_timer%start('<PSI_0|PSI_0>')
            call this%cheb_0th_mom(psiref)
            this%mu_n(:, :, 1, ij_loc*4 - 4 + reci) = this%cheb_mom_temp(:, :)
            call g_timer%stop('<PSI_0|PSI_0>')

            call g_timer%start('<PSI_0|PSI_1>')
            ! Write the 1st moment
            if (this%hamiltonian%hoh) then
               call this%cheb_1st_mom_hoh(psiref, a, b)
            else
               call this%cheb_1st_mom(psiref, a, b)
            end if
            this%mu_n(:, :, 2, ij_loc*4 - 4 + reci) = this%cheb_mom_temp(:, :)
            call g_timer%stop('<PSI_0|PSI_1>')

            this%izero(:) = this%idum(:)
            ! Start the recursion
            do ll = 1, this%lattice%control%lld ! Loop in the recursion steps
               call g_timer%start('<PSI_0|PSI_n>')
               if (this%hamiltonian%hoh) then
                  call this%chebyshev_recur_ll_hoh(ij_loc*4 - 4 + reci, ll, a, b)
               else
                  call this%chebyshev_recur_ll(ij_loc*4 - 4 + reci, ll, a, b)
               end if
               call g_timer%stop('<PSI_0|PSI_n>')
               if (real(sum(this%mu_n(:, :, ll + 2, ij_loc*4 - 4 + reci))) > 1000.d0) then
                  call g_logger%fatal('Chebyshev moments did not converge. Check energy limits energy_min and energy_max', __FILE__, __LINE__)
               end if
            end do ! End loop in the recursion steps
         end do
      end do
   end subroutine chebyshev_recur_ij

   !---------------------------------------------------------------------------
   ! DESCRIPTION:
   !> @brief
   !> Recursion method to calculate Chebyshev moments for a given number of
   !  recursion steps.
   !---------------------------------------------------------------------------
   subroutine chebyshev_recur_ll(this, i, ll, a, b)
      class(recursion), intent(inout) :: this
      integer, intent(in) :: i, ll
      real(rp), intent(in) :: a, b
      ! Local variables
      integer :: nb, ih, j, k, nr, m, n, l, hblocksize, nat, nnmap, nlimplus1
      complex(rp), dimension(18, 18) :: dum1, dum2, locham

      hblocksize = 18
      nat = this%lattice%kk

      ! Write H*|phi_1> for the local Hamiltonian
      nlimplus1 = this%lattice%nmax + 1
      if (this%lattice%nmax /= 0) then ! In case of impurities using the local hamiltonian
         !$omp parallel do default(shared) private(k, ih, nr, nb, nnmap,locham)
         do k = 1, this%lattice%nmax ! Loop in the neighbouring
            this%idum(k) = this%izero(k)
            ih = this%lattice%iz(k)
            nr = this%lattice%nn(k, 1) ! Number of neighbours of atom i
            if (this%izero(k) /= 0) then
               locham = this%hamiltonian%hall(1:18, 1:18, 1, k) + this%hamiltonian%lsham(1:18, 1:18, ih)
               call zgemm('n', 'n', 18, 18, 18, cone, locham, 18, this%psi1(:, :, k), 18, cone, this%psi2(:, :, k), 18)
            end if
            if (nr >= 2) then
               do nb = 2, nr ! Loop on the neighbouring
                  nnmap = this%lattice%nn(k, nb)
                  if (nnmap /= 0) then
                     if (this%izero(nnmap) /= 0) then
                        call zgemm('n', 'n', 18, 18, 18, cone, this%hamiltonian%hall(:, :, nb, k), 18, this%psi1(:, :, nnmap), 18, cone, this%psi2(:, :, k), 18)
                        this%idum(k) = 1
                     end if
                  end if
               end do ! End of loop in the neighbouring
            end if
            ! Do the scaling and shifting
            this%psi2(:, :, k) = this%psi2(:, :, k) - b*this%psi1(:, :, k)
            this%psi2(:, :, k) = this%psi2(:, :, k)/a
            ! Write 2*H*|phi_1>
            this%psi2(:, :, k) = 2*this%psi2(:, :, k)
         end do ! End of loop in the neighbouring
         !$omp end parallel do
      end if ! End of local Hamiltonian loop

      ! Write H*|phi_1> for the bulk Hamiltonian
      !$omp parallel do default(shared) private(k, ih, nr, nb, nnmap,locham)
      do k = nlimplus1, this%lattice%kk ! Loop in the clust
         this%idum(k) = this%izero(k)
         ih = this%lattice%iz(k)
         nr = this%lattice%nn(k, 1)
         if (this%izero(k) /= 0) then
            locham = this%hamiltonian%ee(1:18, 1:18, 1, ih) + this%hamiltonian%lsham(1:18, 1:18, ih)
            call zgemm('n', 'n', 18, 18, 18, cone, locham, 18, this%psi1(:, :, k), 18, cone, this%psi2(:, :, k), 18)
         end if
         if (nr >= 2) then
            do nb = 2, nr ! Loop in the neighbouring
               nnmap = this%lattice%nn(k, nb)
               if (nnmap /= 0 .and. this%izero(nnmap) /= 0) then
                  call zgemm('n', 'n', 18, 18, 18, cone, this%hamiltonian%ee(:, :, nb, ih), 18, this%psi1(:, :, nnmap), 18, cone, this%psi2(:, :, k), 18)
                  this%idum(k) = 1
               end if
            end do ! End of the loop in the neighbouring
         end if
         ! Do the scaling and shifting
         this%psi2(:, :, k) = this%psi2(:, :, k) - b*this%psi1(:, :, k)
         this%psi2(:, :, k) = this%psi2(:, :, k)/a
         ! Write 2*H*|phi_1>
         this%psi2(:, :, k) = 2*this%psi2(:, :, k)
      end do ! End loop in the clust
      !$omp end parallel do

      ! Write Moments
      dum1(:, :) = (0.0d0, 0.0d0)
      dum2(:, :) = (0.0d0, 0.0d0)

      ! Redefines idum for all clust atoms
      this%irnum = 0
      do n = 1, this%lattice%kk
         this%izero(n) = this%idum(n)
         if (this%izero(n) /= 0) then
            this%irnum = this%irnum + 1
            this%irlist(this%irnum) = n
         end if
      end do

      !$omp parallel do default(shared) private(n) reduction(+:dum1) reduction(+:dum2)
      do n = 1, this%irnum
         ! Write |phi_2>=2*H*|phi_1> - |phi_0>
         this%psi2(:, :, this%irlist(n)) = this%psi2(:, :, this%irlist(n)) - this%psi0(:, :, this%irlist(n))
         call zgemm('c', 'n', 18, 18, 18, cone, this%psi1(:, :, this%irlist(n)), 18, this%psi1(:, :, this%irlist(n)), 18, cone, dum1, 18)
         call zgemm('c', 'n', 18, 18, 18, cone, this%psi2(:, :, this%irlist(n)), 18, this%psi1(:, :, this%irlist(n)), 18, cone, dum2, 18)
         this%psi0(:, :, this%irlist(n)) = this%psi1(:, :, this%irlist(n))
         this%psi1(:, :, this%irlist(n)) = this%psi2(:, :, this%irlist(n))
         this%psi2(:, :, this%irlist(n)) = (0.0d0, 0.0d0)
      end do
      !$omp end parallel  do

      this%mu_n(:, :, 2*ll + 1, i) = 2.0_rp*dum1(:, :) - this%mu_n(:, :, 1, i)
      this%mu_n(:, :, 2*ll + 2, i) = 2.0_rp*dum2(:, :) - this%mu_n(:, :, 2, i)

      if (sum(real(this%mu_n(:, :, 2*ll + 2, i))) > 1000.d0) then
         call g_logger%fatal('Chebyshev moments did not converge. Check energy limits energy_min and energy_max', __FILE__, __LINE__)
      end if
   end subroutine chebyshev_recur_ll

   !---------------------------------------------------------------------------
   ! DESCRIPTION:
   !> @brief
   !> Recursion method to calculate Chebyshev moments for a given number of
   !  recursion steps. Includes the hoh term
   !---------------------------------------------------------------------------
   subroutine chebyshev_recur_ll_hoh(this, i, ll, a, b)
      class(recursion), intent(inout) :: this
      integer, intent(in) :: i, ll
      real(rp), intent(in) :: a, b
      ! Local variables
      integer :: nb, ih, j, k, nr, m, n, l, hblocksize, nat, nnmap, nlimplus1
      complex(rp), dimension(18, 18) :: dum1, dum2, locham

      hblocksize = 18
      nat = this%lattice%kk

      this%hohpsi(:, :, :) = (0.0d0, 0.0d0)
      this%enupsi(:, :, :) = (0.0d0, 0.0d0)
      this%socpsi(:, :, :) = (0.0d0, 0.0d0)

      ! Write H*|phi_1> for the local Hamiltonian
      nlimplus1 = this%lattice%nmax + 1
      if (this%lattice%nmax /= 0) then ! In case of impurities using the local hamiltonian
         !$omp parallel do default(shared) private(k, ih, nr, nb, nnmap,locham)
         do k = 1, this%lattice%nmax ! Loop in the neighbouring
            this%idum(k) = this%izero(k)
            ih = this%lattice%iz(k)
            nr = this%lattice%nn(k, 1) ! Number of neighbours of atom i
            if (this%izero(k) /= 0) then
               locham = this%hamiltonian%hall(1:18, 1:18, 1, k)
               call zgemm('n', 'n', 18, 18, 18, cone, locham, 18, this%psi1(:, :, k), 18, cone, this%psi2(:, :, k), 18)
               call zgemm('n', 'n', 18, 18, 18, cone, this%hamiltonian%lsham(:, :, ih), 18, this%psi1(:, :, k), 18, cone, this%socpsi(:, :, k), 18)
               call zgemm('n', 'n', 18, 18, 18, cone, this%hamiltonian%enim(:, :, ih), 18, this%psi1(:, :, k), 18, cone, this%enupsi(:, :, k), 18)
            end if
            if (nr >= 2) then
               do nb = 2, nr ! Loop on the neighbouring
                  nnmap = this%lattice%nn(k, nb)
                  if (nnmap /= 0) then
                     if (this%izero(nnmap) /= 0) then
                        call zgemm('n', 'n', 18, 18, 18, cone, this%hamiltonian%hall(:, :, nb, k), 18, this%psi1(:, :, nnmap), 18, cone, this%psi2(:, :, k), 18)
                        this%idum(k) = 1
                     end if
                  end if
               end do ! End of loop in the neighbouring
            end if
         end do ! End of loop in the neighbouring
         !$omp end parallel do
      end if ! End of local Hamiltonian loop

      ! Write H*|phi_1> for the bulk Hamiltonian
      !$omp parallel do default(shared) private(k, ih, nr, nb, nnmap,locham)
      do k = nlimplus1, this%lattice%kk ! Loop in the clust
         this%idum(k) = this%izero(k)
         ih = this%lattice%iz(k)
         nr = this%lattice%nn(k, 1)
         if (this%izero(k) /= 0) then
            locham = this%hamiltonian%ee(1:18, 1:18, 1, ih)
            call zgemm('n', 'n', 18, 18, 18, cone, locham, 18, this%psi1(:, :, k), 18, cone, this%psi2(:, :, k), 18)
            call zgemm('n', 'n', 18, 18, 18, cone, this%hamiltonian%enim(:, :, ih), 18, this%psi1(:, :, k), 18, cone, this%enupsi(:, :, k), 18)
            call zgemm('n', 'n', 18, 18, 18, cone, this%hamiltonian%lsham(:, :, ih), 18, this%psi1(:, :, k), 18, cone, this%socpsi(:, :, k), 18)
         end if
         if (nr >= 2) then
            do nb = 2, nr ! Loop in the neighbouring
               nnmap = this%lattice%nn(k, nb)
               if (nnmap /= 0 .and. this%izero(nnmap) /= 0) then
                  call zgemm('n', 'n', 18, 18, 18, cone, this%hamiltonian%ee(:, :, nb, ih), 18, this%psi1(:, :, nnmap), 18, cone, this%psi2(:, :, k), 18)
                  this%idum(k) = 1
               end if
            end do ! End of the loop in the neighbouring
         end if
      end do ! End loop in the clust
      !$omp end parallel do

      ! Mapping update for hoh calculation
      this%izero(:) = this%idum(:)

      if (this%lattice%nmax /= 0) then ! In case of impurities using the local hamiltonian
         !$omp parallel do default(shared) private(k, ih, nr, nb, nnmap,locham)
         do k = 1, this%lattice%nmax ! Loop in the neighbouring
            this%idum(k) = this%izero(k)
            ih = this%lattice%iz(k)
            nr = this%lattice%nn(k, 1) ! Number of neighbours of atom i
            if (this%izero(k) /= 0) then
               call zgemm('n', 'n', 18, 18, 18, cone, this%hamiltonian%hallo(:, :, 1, k), 18, this%psi2(:, :, k), 18, cone, this%hohpsi(:, :, k), 18)
            end if
            if (nr >= 2) then
               do nb = 2, nr ! Loop on the neighbouring
                  nnmap = this%lattice%nn(k, nb)
                  if (nnmap /= 0) then
                     if (this%izero(nnmap) /= 0) then
                        call zgemm('n', 'n', 18, 18, 18, cone, this%hamiltonian%hallo(:, :, nb, k), 18, this%psi2(:, :, nnmap), 18, cone, this%hohpsi(:, :, k), 18)
                        this%idum(k) = 1
                     end if
                  end if
               end do ! End of loop in the neighbouring
            end if
         end do ! End of loop in the neighbouring
         !$omp end parallel do
      end if ! End of local Hamiltonian loop

      !$omp parallel do default(shared) private(k, ih, nr, nb, nnmap,locham)
      do k = nlimplus1, this%lattice%kk ! Loop to find the bulk atoms using the bulk Hamiltonian
         this%idum(k) = this%izero(k)
         ih = this%lattice%iz(k) ! Atom type
         nr = this%lattice%nn(k, 1) ! Number of neighbours
         if (this%izero(k) /= 0) then
            call zgemm('n', 'n', 18, 18, 18, cone, this%hamiltonian%eeo(:, :, 1, ih), 18, this%psi2(:, :, k), 18, cone, this%hohpsi(:, :, k), 18)
         end if
         if (nr >= 2) then
            do nb = 2, nr ! Loop on the neighbouring
               nnmap = this%lattice%nn(k, nb)
               if (nnmap /= 0) then
                  if (this%izero(nnmap) /= 0) then
                     call zgemm('n', 'n', 18, 18, 18, cone, this%hamiltonian%eeo(:, :, nb, ih), 18, this%psi2(:, :, nnmap), 18, cone, this%hohpsi(:, :, k), 18)
                     this%idum(k) = 1
                  end if
               end if
            end do ! End of loop in the neighbouring
         end if
      end do
      !$omp end parallel do

      ! H = h - hoh + e_nu + l.s
      this%psi2(:, :, :) = this%psi2(:, :, :) - this%hohpsi(:, :, :) + this%enupsi(:, :, :) + this%socpsi(:, :, :)

      ! Do the scaling and shifting
      this%psi2(:, :, :) = this%psi2(:, :, :) - b*this%psi1(:, :, :)
      this%psi2(:, :, :) = this%psi2(:, :, :)/a
      ! Write 2*H*|phi_1>
      this%psi2(:, :, :) = 2*this%psi2(:, :, :)

      ! Write Moments
      dum1(:, :) = (0.0d0, 0.0d0)
      dum2(:, :) = (0.0d0, 0.0d0)

      ! Redefines idum for all clust atoms
      this%irnum = 0
      do n = 1, this%lattice%kk
         this%izero(n) = this%idum(n)
         if (this%izero(n) /= 0) then
            this%irnum = this%irnum + 1
            this%irlist(this%irnum) = n
         end if
      end do

      !$omp parallel do default(shared) private(n) reduction(+:dum1) reduction(+:dum2)
      do n = 1, this%irnum
         ! Write |phi_2>=2*H*|phi_1> - |phi_0>
         this%psi2(:, :, this%irlist(n)) = this%psi2(:, :, this%irlist(n)) - this%psi0(:, :, this%irlist(n))
         call zgemm('c', 'n', 18, 18, 18, cone, this%psi1(:, :, this%irlist(n)), 18, this%psi1(:, :, this%irlist(n)), 18, cone, dum1, 18)
         call zgemm('c', 'n', 18, 18, 18, cone, this%psi2(:, :, this%irlist(n)), 18, this%psi1(:, :, this%irlist(n)), 18, cone, dum2, 18)
         this%psi0(:, :, this%irlist(n)) = this%psi1(:, :, this%irlist(n))
         this%psi1(:, :, this%irlist(n)) = this%psi2(:, :, this%irlist(n))
         this%psi2(:, :, this%irlist(n)) = (0.0d0, 0.0d0)
      end do
      !$omp end parallel  do

      this%mu_n(:, :, 2*ll + 1, i) = 2.0_rp*dum1(:, :) - this%mu_n(:, :, 1, i)
      this%mu_n(:, :, 2*ll + 2, i) = 2.0_rp*dum2(:, :) - this%mu_n(:, :, 2, i)

      if (sum(real(this%mu_n(:, :, 2*ll + 2, i))) > 1000.d0) then
         call g_logger%fatal('Chebyshev moments did not converge. Check energy limits energy_min and energy_max', __FILE__, __LINE__)
      end if
   end subroutine chebyshev_recur_ll_hoh

  !!!!!!!!!!!!!!!!!!!!!!!
   !OBSOLETE TO NOT USE!!!
  !!!!!!!!!!!!!!!!!!!!!!!
   subroutine chebyshev_recur_s_ll(this, psiref, ll, a, b)
      class(recursion), intent(inout) :: this
      integer, intent(in) :: ll
      real(rp), intent(in) :: a, b
      complex(rp), dimension(18, 18, this%lattice%kk), intent(in) :: psiref
      ! Local variables
      integer :: nb, ih, j, k, nr, m, n, l, hblocksize, nat, nnmap, nlimplus1
      complex(rp), dimension(18, 18) :: dum1, dum2
      real(rp) :: inv_a

      hblocksize = 18
      nat = this%lattice%kk
      nlimplus1 = this%lattice%nmax + 1
      inv_a = 1.0_rp/a

      this%cheb_mom_temp(:, :) = 0.0d0
      ! Write H*|phi_1>
      !$omp parallel do default(shared) private(k, ih, nr, nb, nnmap)
      do k = nlimplus1, this%lattice%kk ! Loop in the clust
         this%idum(k) = this%izero(k)
         ih = this%lattice%iz(k)
         nr = this%lattice%nn(k, 1)
         if (this%izero(k) /= 0) then
            call zgemm('n', 'n', 18, 18, 18, cone, this%hamiltonian%ee(:, :, 1, ih), 18, this%psi1(:, :, k), 18, cone, this%psi2(:, :, k), 18)
         end if
         if (nr >= 2) then
            do nb = 2, nr ! Loop in the neighbouring
               nnmap = this%lattice%nn(k, nb)
               if (nnmap /= 0 .and. this%izero(nnmap) /= 0) then
                  call zgemm('n', 'n', 18, 18, 18, cone, this%hamiltonian%ee(:, :, nb, ih), 18, this%psi1(:, :, nnmap), 18, cone, this%psi2(:, :, k), 18)
                  this%idum(k) = 1
               end if
            end do ! End of the loop in the neighbouring
         end if
         ! Do the scaling and shifting
         this%psi2(:, :, k) = this%psi2(:, :, k) - b*this%psi1(:, :, k)
         this%psi2(:, :, k) = inv_a*this%psi2(:, :, k)
         ! Write 2*H*|phi_1>
         this%psi2(:, :, k) = 2.0_rp*this%psi2(:, :, k)
      end do ! End loop in the clust
      !$omp end parallel do

      ! Write Moments
      dum1(:, :) = (0.0d0, 0.0d0)
      !$omp parallel do default(shared) private(n) reduction(+:dum1)
      do n = 1, this%lattice%kk
         ! Write |phi_2>=2*H*|phi_1> - |phi_0>
         this%psi2(:, :, n) = this%psi2(:, :, n) - this%psi0(:, :, n)
         if (this%izero(n) /= 0) then
            call zgemm('c', 'n', 18, 18, 18, cone, psiref(:, :, n), 18, this%psi2(:, :, n), 18, cone, dum1, 18)
         end if
      end do
      !$omp end parallel do
      this%cheb_mom_temp(:, :) = dum1(:, :)

      this%psi0(:, :, :) = this%psi1(:, :, :)
      this%psi1(:, :, :) = this%psi2(:, :, :)
      this%psi2(:, :, :) = (0.0d0, 0.0d0)
   end subroutine chebyshev_recur_s_ll

   !---------------------------------------------------------------------------
   ! DESCRIPTION:
   !> @brief
   !> Recursion method using Chebyshev moments
   !---------------------------------------------------------------------------
   subroutine chebyshev_recur(this)
      use mpi_mod
      class(recursion), intent(inout) :: this
      ! Local variables
      integer :: nb, ih, i, j, k, nr, ll, m, n, l, hblocksize, nat, nnmap, nlimplus1, llcheb
      integer, dimension(0:this%lattice%kk) :: idumll
      !complex(rp) :: cone = (1.0d0, 0.0d0)
      complex(rp), dimension(18, 18) :: dum, dum1, dum2
      complex(rp), dimension(18, this%lattice%kk) :: v
      complex(rp), dimension(:, :, :, :), allocatable :: hcheb
      real(rp) :: a, b, start, finish
      ! External functions
      complex(rp), external :: zdotc

      integer :: i_loc

      hblocksize = 18
      nat = this%lattice%kk
      nlimplus1 = this%lattice%nmax + 1
      llcheb = (2*this%control%lld) + 2

      a = (this%en%energy_max - this%en%energy_min)/(2 - 0.3)
      b = (this%en%energy_max + this%en%energy_min)/2

      do i = start_atom, end_atom ! Loop on the number of atoms to be treat self-consistently by this process
         i_loc = g2l_map(i)
         j = this%lattice%irec(i) ! Atom number in the clust file
         call g_logger%info('Chebyshev recursion on progress for atom '//int2str(j), __FILE__, __LINE__)
         ! Initialize neighbouring map
         this%izeroll(:, :) = 0
         this%izeroll(j, 1) = 1

         this%izero(:) = 0
         this%izero(j) = 1
         call this%create_ll_map()

         ! Initializing wave functions
         this%psi0(:, :, :) = (0.0d0, 0.0d0)
         this%psi1(:, :, :) = (0.0d0, 0.0d0)
         this%psi2(:, :, :) = (0.0d0, 0.0d0)

         do l = 1, 18
            !> Starting state for |phi_0>
            this%psi0(l, l, j) = (1.0d0, 0.0d0)
         end do

         ! Write the 0th moment
         call g_timer%start('<PSI_0|PSI_0>')
         call this%cheb_0th_mom(this%psi0)
         this%mu_n(:, :, 1, i_loc) = (this%cheb_mom_temp(:, :))
         call g_timer%stop('<PSI_0|PSI_0>')

         call g_timer%start('<PSI_0|PSI_1>')
         if (this%hamiltonian%hoh) then
            call this%cheb_1st_mom_hoh(this%psi0, a, b)
         else
            call this%cheb_1st_mom(this%psi0, a, b)
         end if
         this%mu_n(:, :, 2, i_loc) = (this%cheb_mom_temp(:, :))
         call g_timer%stop('<PSI_0|PSI_1>')

         this%izero(:) = this%idum(:)
         ! Start the recursion
         do ll = 1, this%lattice%control%lld
            call g_timer%start('<PSI_0|PSI_n>')
            if (this%hamiltonian%hoh) then
               call this%chebyshev_recur_ll_hoh(i_loc, ll, a, b)
            else
               call this%chebyshev_recur_ll(i_loc, ll, a, b)
            end if
            call g_timer%stop('<PSI_0|PSI_n>')
         end do ! End loop in the recursion steps
      end do ! End loop on the number of atoms to be treat self-consistently
   end subroutine chebyshev_recur

   !---------------------------------------------------------------------------
   ! DESCRIPTION:
   !> @brief
   !> Recursion method using to find the Chebyshev moments for diagonal and
   !off-diagonal terms. Here, one cannot use the ´double-trick´. See
   ! Rev. Mod. Phys. 78, 275.
   ! OBSOLETE! DO NOT USE
   !---------------------------------------------------------------------------
   subroutine chebyshev_recur_full(this)
      class(recursion), intent(inout) :: this
      ! Local variables
      integer :: nb, ih, i, j, k, nr, ll, m, n, l, hblocksize, nat, nnmap, nlimplus1
      integer, dimension(0:this%lattice%kk) :: idumll
      complex(rp) :: cone = (1.0d0, 0.0d0)
      complex(rp), dimension(18, 18) :: dum, dum1, dum2
      complex(rp), dimension(18, this%lattice%kk) :: v
      complex(rp), dimension(:, :, :, :), allocatable :: hcheb
      complex(rp), dimension(:, :, :), allocatable :: psiref
      real(rp) :: a, b, start, finish
      ! External functions
      complex(rp), external :: zdotc

      hblocksize = 18
      nat = this%lattice%kk
      nlimplus1 = this%lattice%nmax + 1
      allocate (hcheb(18, 18, (this%lattice%nn(1, 1) + 1), this%lattice%kk), psiref(18, 18, this%lattice%kk))

      a = (this%en%energy_max - this%en%energy_min)/(2 - 0.3)
      b = (this%en%energy_max + this%en%energy_min)/2

      hcheb(:, :, :, :) = this%hamiltonian%ee(:, :, :, :) !hcheb(:, :, :, :)!/cmplx(a, 0.d0)

      do i = 1, this%lattice%nrec ! Loop on the number of atoms to be treat self-consistently
         j = this%lattice%irec(i) ! Atom number in the clust file
         ! Initialize neighbouring map
         this%izeroll(:, :) = 0
         this%izeroll(j, 1) = 1

         call this%create_ll_map()
         print '("Mapping neighrbours time = ", f10.3, " seconds.")', (finish - start)!/32

         ! Initializing wave functions
         this%psi0(:, :, :) = (0.0d0, 0.0d0)
         this%psi1(:, :, :) = (0.0d0, 0.0d0)
         this%psi2(:, :, :) = (0.0d0, 0.0d0)

         do l = 1, 18
            !> Starting state for |phi_0>
            this%psi0(l, l, j) = (1.0d0, 0.0d0)
            psiref(l, l, j) = (1.0d0, 0.0d0)
         end do

         dum(:, :) = (0.0d0, 0.0d0)
         ! Write the 0th moment
         call zgemm('c', 'n', 18, 18, 18, cone, this%psi0(:, :, j), 18, this%psi0(:, :, j), 18, cone, dum, 18)
         this%mu_n(:, :, 1, i) = (dum(:, :))

         ! Write |phi_1>=H|phi_0>
         !$omp parallel do default(shared) private(k, ih, nr, nb, nnmap)
         do k = nlimplus1, this%lattice%kk ! Loop in the clust
            idumll(k) = this%izeroll(k, 1)
            ih = this%lattice%iz(k)
            nr = this%lattice%nn(k, 1)
            if (this%izeroll(k, 1) /= 0) then
               call zgemm('n', 'n', 18, 18, 18, cone, hcheb(:, :, 1, ih), 18, this%psi0(:, :, k), 18, cone, this%psi1(:, :, k), 18)
            end if
            if (nr >= 2) then
               do nb = 2, nr ! Loop in the neighbouring
                  nnmap = this%lattice%nn(k, nb)
                  if (nnmap /= 0 .and. this%izeroll(nnmap, 1) /= 0) then
                     call zgemm('n', 'n', 18, 18, 18, cone, hcheb(:, :, nb, ih), 18, this%psi0(:, :, nnmap), 18, cone, this%psi1(:, :, k), 18)
                  end if
               end do ! End of the loop in the neighbouring
            end if
            ! Do the scaling and shifting
            this%psi1(:, :, k) = this%psi1(:, :, k) - b*this%psi0(:, :, k)
            this%psi1(:, :, k) = this%psi1(:, :, k)/a
         end do ! End loop in the clust
         !$omp end parallel do

         ! Write the 1st moment
         dum(:, :) = (0.0d0, 0.0d0)
         do n = 1, this%lattice%kk
            if (this%izeroll(n, 1) /= 0) then
               call zgemm('c', 'n', 18, 18, 18, cone, psiref(:, :, n), 18, this%psi1(:, :, n), 18, cone, dum, 18)
            end if
         end do
         this%mu_n(:, :, 2, i) = (dum(:, :))

         ! Start the recursion
         do ll = 1, this%lattice%control%lld
            ! Write H*|phi_1>
            !$omp parallel do default(shared) private(k, ih, nr, nb, nnmap)
            do k = nlimplus1, this%lattice%kk ! Loop in the clust
               idumll(k) = this%izeroll(k, ll + 1)
               ih = this%lattice%iz(k)
               nr = this%lattice%nn(k, 1)
               if (this%izeroll(k, ll + 1) /= 0) then
                  call zgemm('n', 'n', 18, 18, 18, cone, hcheb(:, :, 1, ih), 18, this%psi1(:, :, k), 18, cone, this%psi2(:, :, k), 18)
               end if
               if (nr >= 2) then
                  do nb = 2, nr ! Loop in the neighbouring
                     nnmap = this%lattice%nn(k, nb)
                     if (nnmap /= 0 .and. this%izeroll(nnmap, ll + 1) /= 0) then
                        call zgemm('n', 'n', 18, 18, 18, cone, hcheb(:, :, nb, ih), 18, this%psi1(:, :, nnmap), 18, cone, this%psi2(:, :, k), 18)
                     end if
                  end do ! End of the loop in the neighbouring
               end if
               ! Do the scaling and shifting
               this%psi2(:, :, k) = this%psi2(:, :, k) - b*this%psi1(:, :, k)
               this%psi2(:, :, k) = this%psi2(:, :, k)/a
               ! Write 2*H*|phi_1>
               this%psi2(:, :, k) = 2*this%psi2(:, :, k)
            end do ! End loop in the clust
            !$omp end parallel do

            ! Write |phi_2>=2*H*|phi_1> - |phi_0>
            this%psi2(:, :, :) = this%psi2(:, :, :) - this%psi0(:, :, :)

            ! Write Moments
            dum1(:, :) = (0.0d0, 0.0d0)
            !$omp parallel do default(shared) private(n) reduction(+:dum1)
            do n = 1, this%lattice%kk
               if (this%izeroll(n, ll + 1) /= 0) then
                  call zgemm('c', 'n', 18, 18, 18, cone, psiref(:, :, n), 18, this%psi2(:, :, n), 18, cone, dum1, 18)
               end if
            end do
            !$omp end parallel do
            this%mu_n(:, :, ll + 2, i) = (dum1(:, :))

            this%psi0(:, :, :) = this%psi1(:, :, :)
            this%psi1(:, :, :) = this%psi2(:, :, :)
            this%psi2(:, :, :) = (0.0d0, 0.0d0)
         end do ! End loop in the recursion steps
      end do ! End loop on the number of atoms to be treat self-consistently

      deallocate (hcheb)
   end subroutine chebyshev_recur_full

   !---------------------------------------------------------------------------
   ! DESCRIPTION:
   !> @brief
   !> Calculates the map of neighbouring map as a function of the recursion
   !steps
   !---------------------------------------------------------------------------
   subroutine create_ll_map(this)
      class(recursion), intent(inout) :: this
      ! Local variables
      integer :: i, j, k, nr, nnmap, ll
      integer, dimension(0:this%lattice%kk) :: idumll

      idumll(:) = 0

      do ll = 1, this%lattice%control%lld
         idumll(:) = 0
         do i = 1, this%lattice%kk ! Loop to find the bulk atoms using the bulk Hamiltonian
            idumll(i) = this%izeroll(i, ll)
            nr = this%lattice%nn(i, 1) ! Number of neighbours
            if (nr >= 2) then
               do j = 2, nr ! Loop on the neighbouring
                  nnmap = this%lattice%nn(i, j)
                  if (nnmap /= 0) then
                     if (this%izeroll(nnmap, ll) /= 0) then
                        idumll(i) = 1
                     end if
                  end if
               end do ! End of loop in the neighbouring
            end if
         end do
         this%izeroll(:, ll + 1) = idumll(:)
      end do
   end subroutine create_ll_map

   !---------------------------------------------------------------------------
   ! DESCRIPTION:
   !> @brief
   !> Calculates the recursion coefficients A.
   !---------------------------------------------------------------------------
   subroutine hop(this, ll)
      class(recursion), intent(inout) :: this
      ! Local variables
      integer :: i, j, k, l, m, n, nr, nnmap, nlimplus1
      integer :: ll ! Recursion step
      integer :: ino ! Atom type
      integer :: ih ! Atom number in the clust
      integer, dimension(0:this%lattice%kk) :: idum
      complex(rp), dimension(18) :: dum
      real(rp) :: summ, start, finish

      summ = 0.0d0
      idum(:) = 0

      nlimplus1 = this%lattice%nmax + 1

      select case (this%lattice%control%nsp)

      case (1) ! Scalar relativistic case

         if (this%lattice%nmax /= 0) then ! In case of impurities using the local hamiltonian
            !$omp parallel do default(shared) private(i, nr, m, l, dum, j, nnmap) schedule(dynamic, 100)
            do i = 1, this%lattice%nmax ! Loop in the neighbouring
               idum(i) = this%izero(i)
               dum(:) = (0.0d0, 0.0d0)
               nr = this%lattice%nn(i, 1) ! Number of neighbours of atom i
               if (this%izero(i) /= 0) then
                  do m = 1, 9 ! Loop on the orbital m
                     do l = 1, 9 ! Loop on the orbital l
                        dum(l) = dum(l) + this%hamiltonian%hall(l, m, 1, i)*this%psi(m, i)
                        dum(l + 9) = dum(l + 9) + this%hamiltonian%hall(l + 9, m + 9, 1, i)*this%psi(m + 9, i)
                     end do ! End of loop on orbital m
                  end do ! End of loop on orbital l
               end if
               if (nr >= 2) then
                  do j = 2, nr ! Loop on the neighbouring
                     nnmap = this%lattice%nn(i, j)
                     if (nnmap /= 0) then
                        if (this%izero(nnmap) /= 0) then
                           do m = 1, 9 ! Loop in the orbital m
                              do l = 1, 9 ! Loop in the orbital l
                                 dum(l) = dum(l) + this%hamiltonian%hall(l, m, j, i)*this%psi(m, nnmap)
                                 dum(l + 9) = dum(l + 9) + this%hamiltonian%hall(l + 9, m + 9, j, i)*this%psi(m + 9, nnmap)
                              end do ! End of loop in orbital m
                           end do ! End of loop in orbital l
                           idum(i) = 1
                        end if
                     end if
                  end do ! End of loop in the neighbouring
               end if
               do l = 1, 18
                  this%v(l, i) = dum(l)
               end do
            end do ! End of loop in the neighbouring
            !$omp end parallel do
         end if ! End of local Hamiltonian loop

         !$omp parallel do default(shared) private(i, ih, nr, m, l, dum, j, nnmap) schedule(dynamic, 100)
         do i = nlimplus1, this%lattice%kk ! Loop to find the bulk atoms using the bulk Hamiltonian
            idum(i) = this%izero(i)
            ih = this%lattice%iz(i) ! Atom type
            dum(:) = (0.0d0, 0.0d0)
            nr = this%lattice%nn(i, 1) ! Number of neighbours
            if (this%izero(i) /= 0) then
               !write(125, *) ´i is ´, i
               do m = 1, 9 ! Loop on the orbital m
                  do l = 1, 9 ! Loop on the orbital l
                     dum(l) = dum(l) + this%hamiltonian%ee(l, m, 1, ih)*this%psi(m, i)
                     dum(l + 9) = dum(l + 9) + this%hamiltonian%ee(l + 9, m + 9, 1, ih)*this%psi(m + 9, i)
                  end do ! End of the loop on the orbital l
               end do ! End of loop on the orbital m
            end if
            if (nr >= 2) then
               do j = 2, nr ! Loop on the neighbouring
                  nnmap = this%lattice%nn(i, j)
                  if (nnmap /= 0) then
                     if (this%izero(nnmap) /= 0) then
                        !write(125, *) i, j, this%lattice%nn(i, j)
                        do m = 1, 9 ! Loop on the orbital m
                           do l = 1, 9 ! Loop on orbital l
                              dum(l) = dum(l) + this%hamiltonian%ee(l, m, j, ih)*this%psi(m, nnmap)
                              dum(l + 9) = dum(l + 9) + this%hamiltonian%ee(l + 9, m + 9, j, ih)*this%psi(m + 9, nnmap)
                           end do ! End of loop on orbital l
                        end do ! End of loop on the orbital m
                        idum(i) = 1
                     end if
                  end if
               end do ! End of loop in the neighbouring
            end if
            do l = 1, 18
               this%v(l, i) = dum(l)
            end do
         end do
         !$omp end parallel do

         ! Redefines idum for all clust atoms
         do i = 1, this%lattice%kk
            this%izero(i) = idum(i)
            do l = 1, 18
               dum(l) = this%v(l, i)
               summ = summ + real(dum(l)*conjg(this%psi(l, i)))
               this%pmn(l, i) = dum(l) + this%pmn(l, i)
            end do
         end do
         this%atemp(ll) = summ
      end select
   end subroutine hop

   !---------------------------------------------------------------------------
   ! DESCRIPTION:
   !> @brief
   !> Calculates the recursion coefficients B2.
   !---------------------------------------------------------------------------
   subroutine crecal(this)
      class(recursion), intent(inout) :: this
      ! Local variables
      integer :: i, j, k, l, m
      integer :: ll, llmax ! Recursion step
      integer :: nm1 ! LL-1
      integer :: nat ! Clust size
      integer :: hblocksize ! Hamiltonian size (18)
      real(rp) :: s, summ, start, finish
      complex(rp) :: dum, ajc
      complex(rp), dimension(18, this%lattice%kk) :: thpsi
      character(len=1) :: transa
      character, dimension(6) :: matdescra
      ! External functions
      complex(rp), external :: zdotc

      summ = this%b2temp(1)
      thpsi(:, :) = (0.0d0, 0.0d0)

      hblocksize = 18
      nat = this%lattice%kk
      nm1 = this%lattice%control%lld - 1
      llmax = this%lattice%control%lld
      do ll = 1, nm1
!     call g_timer%start(´hop´)
         call this%hop(ll)
!     call g_timer%stop(´hop´)
         this%b2temp(ll) = summ
         ajc = -this%atemp(ll)

         call zaxpy(nat*hblocksize, ajc, this%psi, 1, this%pmn, 1)

         summ = 0.0d0

         ! In case zdotc function lapack is not working
         do i = 1, nat
            do k = 1, 18
               summ = summ + real(conjg(this%pmn(k, i))*this%pmn(k, i))
            end do
         end do

         ! summ = real(zdotc(nat*hblocksize, this%pmn, 1, this%pmn, 1))

         s = 1.0d0/sqrt(summ)

         thpsi(:, :) = this%pmn(:, :)*s
         this%pmn(:, :) = this%psi(:, :)
         this%psi(:, :) = thpsi(:, :)

         s = sqrt(summ)

         this%pmn(:, :) = -this%pmn(:, :)*s
      end do

      this%b2temp(llmax) = summ
   end subroutine crecal

   !---------------------------------------------------------------------------
   ! DESCRIPTION:
   !> @brief
   !> Calculates the recursion coefficients A and B2.
   !---------------------------------------------------------------------------
   subroutine recur(this)
      use mpi_mod
      class(recursion), intent(inout) :: this
      ! Local variables
      integer :: i, j, l, ll
      integer :: llmax ! Recursion steps
      integer :: i_loc

      llmax = this%lattice%control%lld

      !do i=1, this%lattice%nrec ! Loop on the number of atoms to be treat self-consistently
      do i = start_atom, end_atom
         i_loc = g2l_map(i)
         j = this%lattice%irec(i) ! Atom number in the clust file
         do l = 1, 18 ! Loop on the orbitals
            ! Clear list of atoms in hopping region

            this%izero(:) = 0
            ! Initializing wave functions
            this%psi(:, :) = (0.0d0, 0.0d0)
            this%pmn(:, :) = (0.0d0, 0.0d0)

            this%psi(l, j) = (1.0d0, 0.0d0)
            this%izero(j) = 1
            this%atemp(:) = 0.0d0; this%b2temp(:) = 0.0d0

            this%b2temp(1) = 1.0d0
            this%atemp(llmax) = 0.0d0
            !write(125, *) ´orbital ´, l
            call this%crecal()

            do ll = 1, llmax ! Loop on the recursion steps
               this%a(ll, l, i_loc, 1) = this%atemp(ll)
               this%b2(ll, l, i_loc, 1) = this%b2temp(ll)
            end do ! End of the loop on the recursion steps
         end do ! End of the loop on the orbitals
      end do ! End of the loop on the nrec

    !!!! For debug purposes
    !!!do i=1, this%lattice%nrec ! Loop on the number of atoms to be treat self-consistently
    !!!  do l=1, 18  ! Loop on the orbital l
    !!!    write(123, *) ´orbital´, l
    !!!    do ll=1, llmax ! Loop on the recursion steps
    !!!      write(123, *) this%a(ll, l, i_loc, 1), this%b2(ll, l, i_loc, 1)
    !!!    end do
    !!!  end do
    !!!end do
   end subroutine

   !---------------------------------------------------------------------------
   ! DESCRIPTION:
   !> @brief
   !> Obtain the optmal values of the terminators ainf and binf by Pettifor´s
   !termination
   !---------------------------------------------------------------------------
   subroutine bpopt(this, ll, a, rb, n, ainf, rbinf, ifail)
      class(recursion), intent(inout) :: this
      ! Input
      integer, intent(in) :: n, ll
      real(rp), dimension(ll), intent(in) :: A, RB
      ! Output
      integer, intent(out) :: ifail
      real(rp), intent(out) :: ainf, rbinf
      ! Local variables
      integer :: I, JITER, NDIME
      real(rp) :: BM, BMAX, BMIN, EPS
      real(rp), dimension(ll) :: AZ, RBZ

      NDIME = ll
      IFAIL = 0
      EPS = 1.0d-05
      JITER = 0
      AINF = A(N)
      do
         JITER = JITER + 1
         AZ(1) = 0.5d0*(A(1) - AINF)
         do I = 2, N - 1
            AZ(I) = 0.5d0*(A(I) - AINF)
            RBZ(I) = 0.5d0*RB(I)
         end do
         AZ(N) = A(N) - AINF
         RBZ(N) = 1.0d0/SQRT(2.0d0)*RB(N)
         call this%EMAMI(NDIME, AZ, RBZ, N, BMAX, BMIN)
         BM = BMAX + BMIN
         BM = ABS(BM)
         AINF = AINF + (BMAX + BMIN)
         if (BM <= EPS) then
            exit
            !    elseif (JITER > 30) then
         elseif (JITER > 300) then
            IFAIL = 1
            exit
         end if
      end do
      RBINF = (BMAX - BMIN)/2.0d0
      ! write(700, *) AINF, RBINF
   end subroutine bpopt

   !---------------------------------------------------------------------------
   ! DESCRIPTION:
   !> @brief
   !> Obtain the max. and the min. eigenvalues of symmetric tridiagonal matrix
   !by bisection method
   !---------------------------------------------------------------------------
   subroutine emami(this, nl, as, bs, n, emax, emin)
      class(recursion), intent(inout) :: this
      ! Input
      integer, intent(in) :: N, NL
      real(rp), dimension(NL), intent(in) :: AS, BS
      ! Output
      real(rp), intent(out) :: EMAX, EMIN
      ! Local Variables
      integer :: I, ISTOP, NUM
      real(rp) :: DELE, E, E1, E2, EMAX0, EMIN0, EPS, P, RELFEH, X1, X2
      real(rp), dimension(NL) :: A, B

      EMAX0 = -1.0d6
      EMIN0 = +1.0d6
      do I = 1, N
         A(I) = AS(I)
         B(I) = BS(I)
      end do
      B(1) = 0.0d0
      B(N + 1) = 0.0d0
      do I = 1, N
         X1 = A(I) + ABS(B(I)) + ABS(B(I + 1))
         X2 = A(I) - ABS(B(I)) - ABS(B(I + 1))
         if (EMAX0 <= X1) then
            EMAX0 = X1
         end if
         if (EMIN0 > X2) then
            EMIN0 = X2
         end if
      end do
      RELFEH = 2.d0**(-39)
      EPS = 1.0d-6
      !C....CALCULATION OF EMAX
      ISTOP = 0
      EMAX = EMAX0
      EMIN = EMIN0
      do
         E = (EMAX + EMIN)/2.0d0
         ISTOP = ISTOP + 1
         if (ISTOP > 50) goto 1000
         NUM = 0
         P = A(1) - E
         if (P < 0.d0) then
            NUM = NUM + 1
         end if
         do I = 2, N
            if (P == 0.0) then
               P = (A(I) - E) - ABS(B(I))/RELFEH
               if (P < 0.d0) then
                  NUM = NUM + 1
               end if
            else
               P = (A(I) - E) - B(I)**2/P
               if (P < 0.d0) then
                  NUM = NUM + 1
               end if
            end if
         end do
         if (NUM == N) then
            EMAX = E
         end if
         if (NUM < N) then
            EMIN = E
         end if
         DELE = (EMAX - EMIN)/((EMAX + EMIN)/2.d0)
         DELE = ABS(DELE)
         if (DELE <= EPS) exit
      end do
      E1 = E
      !.....CALCULATION ON EMIN
      ISTOP = 0
      EMAX = E1
      EMIN = EMIN0
      do
         E = (EMAX + EMIN)/2.d0
         ISTOP = ISTOP + 1
         if (ISTOP > 50) goto 1000
         NUM = 0
         P = A(1) - E
         if (P < 0.d0) then
            NUM = NUM + 1
         end if
         do I = 2, N
            if (P == 0.d0) then
               P = (A(I) - E) - ABS(B(I))/RELFEH
               if (P < 0.d0) then
                  NUM = NUM + 1
               end if
            else
               P = (A(I) - E) - B(I)**2/P
               if (P < 0.d0) then
                  NUM = NUM + 1
               end if
            end if
         end do
         if (NUM == 0) then
            EMIN = E
         end if
         if (NUM > 0) then
            EMAX = E
         end if
         DELE = (EMAX - EMIN)/((EMAX + EMIN)/2.d0)
         DELE = ABS(DELE)
         if (DELE <= EPS) exit
      end do
      E2 = E
      !....
      EMAX = E1
      EMIN = E2
      return
1000  continue
      !1000 write (6, 10000)
      return
      !
      ! ... Format Declarations ...
      !
10000 format(" ", "NON-CONVERGE IN EMAMI")
   end subroutine emami

   !---------------------------------------------------------------------------
   ! DESCRIPTION:
   !> @brief
   !> Reset all members to default
   !---------------------------------------------------------------------------
   subroutine restore_to_default(this, full)
      class(recursion) :: this
      logical, intent(in), optional :: full
      integer :: lmax

      ! TODO: change this hard check for lmax (assuming all atoms have the same lmax)
      !lmax = this%symbolic_atom(this%lattice%iz(1))%potential%lmax
      lmax = 2

#ifdef USE_SAFE_ALLOC
      call g_safe_alloc%allocate('recursion.a', this%a, (/max(this%lattice%control%llsp, this%lattice%control%lld), 18, this%lattice%nrec, 3/))
      call g_safe_alloc%allocate('recursion.atemp', this%atemp, max(this%lattice%control%llsp, this%lattice%control%lld))
      call g_safe_alloc%allocate('recursion.b2temp', this%b2temp, max(this%lattice%control%llsp, this%lattice%control%lld))
      call g_safe_alloc%allocate('recursion.b2', this%b2, (/max(this%lattice%control%llsp, this%lattice%control%lld), 18, this%lattice%nrec, 3/))
      allocate (this%izero(0:this%lattice%kk), this%izeroll(0:this%lattice%kk, this%lattice%control%lld + 1), this%idum(0:this%lattice%kk))
      call g_safe_alloc%report_allocate('recursion.izero', this%izero)
      call g_safe_alloc%report_allocate('recursion.izeroll', this%izeroll)
      call g_safe_alloc%report_allocate('recursion.idum', this%idum)
      allocate (this%irlist(0:this%lattice%kk))
      call g_safe_alloc%report_allocate('recursion.irlist', this%irlist)

      call g_safe_alloc%allocate('recursion.psi', this%psi, (/18, this%lattice%kk/))
      call g_safe_alloc%allocate('recursion.pmn', this%pmn, (/18, this%lattice%kk/))
      call g_safe_alloc%allocate('recursion.psi1', this%psi1, (/18, 18, this%lattice%kk/))
      call g_safe_alloc%allocate('recursion.psi2', this%psi2, (/18, 18, this%lattice%kk/))
      call g_safe_alloc%allocate('recursion.psi0', this%psi0, (/18, 18, this%lattice%kk/))
      call g_safe_alloc%allocate('recursion.v', this%v, (/18, this%lattice%kk/))
      if ((this%lattice%njij == 0) .and. (this%lattice%njijk == 0)) then
         call g_safe_alloc%allocate('recursion.a_b', this%a_b, (/18, 18, this%control%lld, this%lattice%nrec/))
         call g_safe_alloc%allocate('recursion.b2_b', this%b2_b, (/18, 18, this%control%lld,, this%lattice%nrec/))
         call g_safe_alloc%allocate('recursion.mu_n', this%mu_n, (/18, 18, (2*this%lattice%control%lld) + 2, this%lattice%nrec/))
         call g_safe_alloc%allocate('recursion.mu_ng', this%mu_ng, (/18, 18, (2*this%lattice%control%lld) + 2, this%lattice%nrec/))
      else
         call g_safe_alloc%allocate('recursion.a_b', this%a_b, (/2*(lmax + 1)**2, 2*(lmax + 1)**2, this%control%lld, this%lattice%njij*4/))
         call g_safe_alloc%allocate('recursion.b2_b', this%b2_b, (/2*(lmax + 1)**2, 2*(lmax + 1)**2, this%control%lld,, this%lattice%njij*4/))
         call g_safe_alloc%allocate('recursion.mu_n', this%mu_n, (/2*(lmax + 1)**2, 2*(lmax + 1)**2, (2*this%lattice%control%lld) + 2, this%lattice%njij*4/))
         call g_safe_alloc%allocate('recursion.mu_ng', this%mu_ng, (/2*(lmax + 1)**2, 2*(lmax + 1)**2, (2*this%lattice%control%lld) + 2, this%lattice%njij*4/))
      end if
      call g_safe_alloc%allocate('recursion.psi_b', this%psi_b, (/18, 18, this%lattice%kk/))
      call g_safe_alloc%allocate('recursion.hpsi', this%hpsi, (/18, 18, this%lattice%kk/))
      call g_safe_alloc%allocate('recursion.hohpsi', this%hohpsi, (/18, 18, this%lattice%kk/))
      call g_safe_alloc%allocate('recursion.enupsi', this%enupsi, (/18, 18, this%lattice%kk/))
      call g_safe_alloc%allocate('recursion.socpsi', this%socpsi, (/18, 18, this%lattice%kk/))
      call g_safe_alloc%allocate('recursion.atemp_b', this%atemp_b, (/18, 18, this%control%lld/))
      call g_safe_alloc%allocate('recursion.b2temp_b', this%b2temp_b, (/18, 18, this%control%lld/))
      call g_safe_alloc%allocate('recursion.pmn_b', this%pmn_b, (/18, 18, this%lattice%kk/))
#else
      allocate (this%a(max(this%lattice%control%llsp, this%lattice%control%lld),&
                          &18, this%lattice%nrec, 3))
      allocate (this%atemp(max(this%lattice%control%llsp, this%lattice%control%lld)))
      allocate (this%b2temp(max(this%lattice%control%llsp, this%lattice%control%lld)))
      allocate (this%b2(max(this%lattice%control%llsp, this%lattice%control%lld),&
                          &18, this%lattice%nrec, 3))
      allocate (this%izero(0:this%lattice%kk), this%idum(0:this%lattice%kk), this%izeroll(0:this%lattice%kk, this%lattice%control%lld + 1))
      allocate (this%irlist(0:this%lattice%kk))

      allocate (this%psi(18, this%lattice%kk), this%pmn(18, this%lattice%kk))
      if (this%control%recur == 'chebyshev') then
         allocate (this%psi1(18, 18, this%lattice%kk), this%psi2(18, 18, this%lattice%kk), this%psi0(18, 18, this%lattice%kk))
      end if
      allocate (this%v(18, this%lattice%kk))
      if (this%lattice%njij == 0) then
         allocate (this%a_b(18, 18, this%control%lld, this%lattice%nrec))
         allocate (this%b2_b(18, 18, this%control%lld, this%lattice%nrec))
         allocate (this%mu_n(18, 18, (2*this%lattice%control%lld) + 2, this%lattice%nrec), &
                   this%mu_ng(18, 18, (2*this%lattice%control%lld) + 2, this%lattice%nrec))
      else
         allocate (this%a_b(18, 18, this%control%lld, this%lattice%njij*4))
         allocate (this%b2_b(18, 18, this%control%lld, this%lattice%njij*4))
         allocate (this%mu_n(18, 18, (2*this%lattice%control%lld) + 2, this%lattice%njij*4), &
                   this%mu_ng(18, 18, (2*this%lattice%control%lld) + 2, this%lattice%njij*4))
      end if
      allocate (this%psi_b(18, 18, this%lattice%kk))
      allocate (this%hpsi(18, 18, this%lattice%kk))
      ! allocate (this%hohpsi(18, 18, this%lattice%kk))
      ! allocate (this%enupsi(18, 18, this%lattice%kk))
      ! allocate (this%socpsi(18, 18, this%lattice%kk))
      allocate (this%atemp_b(18, 18, this%control%lld))
      allocate (this%b2temp_b(18, 18, this%control%lld))
      allocate (this%pmn_b(18, 18, this%lattice%kk))
<<<<<<< HEAD
      ! allocate (this%mu_nm_stochastic(2*(lmax + 1)**2, 2*(lmax + 1)**2, this%lattice%control%cond_ll, this%lattice%control%cond_ll,this%lattice%ntype))
=======
>>>>>>> cc747934
#endif
      this%v(:, :) = 0.0d0
      this%psi(:, :) = 0.0d0
      ! this%psi1(:, :, :) = 0.0d0
      ! this%psi2(:, :, :) = 0.0d0
      this%pmn(:, :) = 0.0d0
      this%mu_n(:, :, :, :) = 0.0d0
      this%mu_ng(:, :, :, :) = 0.0d0
      this%izero(:) = 0
      this%idum(:) = 0
      this%izeroll(:, :) = 0
      this%irlist(:) = 0
      this%a(:, :, :, :) = 0.0d0
      this%b2(:, :, :, :) = 0.0d0
      this%atemp(:) = 0.0d0
      this%b2temp(:) = 0.0d0
      this%a_b(:, :, :, :) = 0.0d0
      this%b2_b(:, :, :, :) = 0.0d0
      this%psi_b(:, :, :) = 0.0d0
      this%hpsi(:, :, :) = 0.0d0
      !this%hohpsi(:, :, :) = 0.0d0
      !this%enupsi(:, :, :) = 0.0d0
      !this%socpsi(:, :, :) = 0.0d0
      this%atemp_b(:, :, :) = 0.0d0
      this%b2temp_b(:, :, :) = 0.0d0
      this%pmn_b(:, :, :) = 0.0d0
<<<<<<< HEAD
      !this%cheb_mom_temp(:, :) = 0.0d0
      !this%mu_nm_stochastic(:, :, :, :, :) = 0.0d0
=======
      this%cheb_mom_temp(:, :) = 0.0d0
>>>>>>> cc747934
      if (present(full)) then
         if (full) then
            if (associated(this%hamiltonian)) call this%hamiltonian%restore_to_default()
            if (associated(this%lattice)) call this%lattice%restore_to_default()
            if (associated(this%en)) call this%en%restore_to_default()
         end if
      end if

   end subroutine restore_to_default

end module recursion_mod
<|MERGE_RESOLUTION|>--- conflicted
+++ resolved
@@ -1146,6 +1146,7 @@
             end do
          end do
       end do
+      rewind(1000*(1 + rank) + 122)
    end subroutine recur_b
 
    !---------------------------------------------------------------------------
@@ -2838,16 +2839,12 @@
       end if
       allocate (this%psi_b(18, 18, this%lattice%kk))
       allocate (this%hpsi(18, 18, this%lattice%kk))
-      ! allocate (this%hohpsi(18, 18, this%lattice%kk))
-      ! allocate (this%enupsi(18, 18, this%lattice%kk))
-      ! allocate (this%socpsi(18, 18, this%lattice%kk))
+      allocate (this%hohpsi(18, 18, this%lattice%kk))
+      allocate (this%enupsi(18, 18, this%lattice%kk))
+      allocate (this%socpsi(18, 18, this%lattice%kk))
       allocate (this%atemp_b(18, 18, this%control%lld))
       allocate (this%b2temp_b(18, 18, this%control%lld))
       allocate (this%pmn_b(18, 18, this%lattice%kk))
-<<<<<<< HEAD
-      ! allocate (this%mu_nm_stochastic(2*(lmax + 1)**2, 2*(lmax + 1)**2, this%lattice%control%cond_ll, this%lattice%control%cond_ll,this%lattice%ntype))
-=======
->>>>>>> cc747934
 #endif
       this%v(:, :) = 0.0d0
       this%psi(:, :) = 0.0d0
@@ -2874,12 +2871,7 @@
       this%atemp_b(:, :, :) = 0.0d0
       this%b2temp_b(:, :, :) = 0.0d0
       this%pmn_b(:, :, :) = 0.0d0
-<<<<<<< HEAD
-      !this%cheb_mom_temp(:, :) = 0.0d0
-      !this%mu_nm_stochastic(:, :, :, :, :) = 0.0d0
-=======
       this%cheb_mom_temp(:, :) = 0.0d0
->>>>>>> cc747934
       if (present(full)) then
          if (full) then
             if (associated(this%hamiltonian)) call this%hamiltonian%restore_to_default()
